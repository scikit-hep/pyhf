import pyhf
import pyhf.readxml
import pytest
import pyhf.exceptions
import json
import logging
import pyhf.workspace


@pytest.fixture(
    scope='session',
    params=[
        (
            'validation/xmlimport_input/config/example.xml',
            'validation/xmlimport_input/',
        ),
        (
            'validation/xmlimport_input2/config/example.xml',
            'validation/xmlimport_input2',
        ),
        (
            'validation/xmlimport_input3/config/examples/example_ShapeSys.xml',
            'validation/xmlimport_input3',
        ),
    ],
    ids=['example-one', 'example-two', 'example-three'],
)
def workspace_xml(request):
    return pyhf.readxml.parse(*request.param)


@pytest.fixture(scope='function')
def workspace_factory(workspace_xml):
    return lambda: pyhf.Workspace(workspace_xml)


def test_build_workspace(workspace_factory):
    w = workspace_factory()
    assert w


def test_version_workspace(workspace_factory):
    ws = workspace_factory()
    assert ws.version is not None


def test_build_model(workspace_factory):
    w = workspace_factory()
    assert w.model()


def test_get_measurement_default(workspace_factory):
    w = workspace_factory()
    m = w.get_measurement()
    assert m


def test_get_measurement(workspace_factory):
    w = workspace_factory()
    for measurement in w.measurement_names:
        m = w.get_measurement(measurement_name=measurement)
        assert m['name'] == measurement
    for measurement_idx in range(len(w.measurement_names)):
        m = w.get_measurement(measurement_index=measurement_idx)
        assert m['name'] == w.measurement_names[measurement_idx]


def test_get_measurement_fake(workspace_factory):
    w = workspace_factory()
    m = w.get_measurement(poi_name='fake_poi')
    assert m


def test_get_measurement_nonexist(workspace_factory):
    w = workspace_factory()
    with pytest.raises(pyhf.exceptions.InvalidMeasurement) as excinfo:
        w.get_measurement(measurement_name='nonexistent_measurement')
    assert 'nonexistent_measurement' in str(excinfo.value)


def test_get_measurement_index_outofbounds(workspace_factory):
    ws = workspace_factory()
    with pytest.raises(pyhf.exceptions.InvalidMeasurement) as excinfo:
        ws.get_measurement(measurement_index=9999)
    assert 'out of bounds' in str(excinfo.value)


def test_get_measurement_no_measurements_defined(workspace_factory):
    ws = workspace_factory()
    ws.measurement_names = []
    with pytest.raises(pyhf.exceptions.InvalidMeasurement) as excinfo:
        ws.get_measurement()
    assert 'No measurements have been defined' in str(excinfo.value)


def test_get_workspace_measurement_priority(workspace_factory):
    w = workspace_factory()

    # does poi_name override all others?
    m = w.get_measurement(
        poi_name='fake_poi', measurement_name='FakeMeasurement', measurement_index=999
    )
    assert m['config']['poi'] == 'fake_poi'

    # does measurement_name override measurement_index?
    m = w.get_measurement(
        measurement_name=w.measurement_names[0], measurement_index=999
    )
    assert m['name'] == w.measurement_names[0]
    # only in cases where we have more than one measurement to pick from
    if len(w.measurement_names) > 1:
        assert m['name'] != w.measurement_names[-1]


def test_get_measurement_schema_validation(mocker, workspace_factory):
    mocker.patch('pyhf.utils.validate', return_value=None)
    assert pyhf.utils.validate.called is False
    w = workspace_factory()
    assert pyhf.utils.validate.call_count == 1
    assert pyhf.utils.validate.call_args[0][1] == 'workspace.json'
    w.get_measurement()
    assert pyhf.utils.validate.call_count == 2
    assert pyhf.utils.validate.call_args[0][1] == 'measurement.json'


def test_get_workspace_repr(workspace_factory):
    w = workspace_factory()
    assert 'pyhf.workspace.Workspace' in str(w)


def test_get_workspace_model_default(workspace_factory):
    w = workspace_factory()
    m = w.model()
    assert m


def test_workspace_observations(workspace_factory):
    w = workspace_factory()
    assert w.observations


def test_get_workspace_data(workspace_factory):
    w = workspace_factory()
    m = w.model()
    assert w.data(m)


def test_get_workspace_data_bad_model(workspace_factory, caplog):
    w = workspace_factory()
    m = w.model()
    # the iconic fragrance of an expected failure
    m.config.channels = [c.replace('channel', 'chanel') for c in m.config.channels]
    with caplog.at_level(logging.INFO, 'pyhf.pdf'):
        with pytest.raises(KeyError):
            assert w.data(m)
            assert 'Invalid channel' in caplog.text


def test_json_serializable(workspace_factory):
    assert json.dumps(workspace_factory())


@pytest.mark.parametrize(
    "kwargs",
    [
        dict(channels=['fake-name']),
        dict(samples=['fake-sample']),
        dict(modifiers=['fake-modifier']),
        dict(modifier_types=['fake-type']),
    ],
)
def test_prune_error(workspace_factory, kwargs):
    ws = workspace_factory()
    with pytest.raises(pyhf.exceptions.InvalidWorkspaceOperation):
        ws.prune(**kwargs)


def test_prune_channel(workspace_factory):
    ws = workspace_factory()
    channel = ws.channels[0]
    with pytest.raises(pyhf.exceptions.InvalidWorkspaceOperation):
        ws.prune(channels=channel)

    if len(ws.channels) == 1:
        with pytest.raises(pyhf.exceptions.InvalidSpecification):
            ws.prune(channels=[channel])
    else:
        new_ws = ws.prune(channels=[channel])
        assert channel not in new_ws.channels
        assert channel not in [obs['name'] for obs in new_ws['observations']]


def test_prune_sample(workspace_factory):
    ws = workspace_factory()
    sample = ws.samples[1]
    with pytest.raises(pyhf.exceptions.InvalidWorkspaceOperation):
        ws.prune(samples=sample)

    new_ws = ws.prune(samples=[sample])
    assert sample not in new_ws.samples


def test_prune_modifier(workspace_factory):
    ws = workspace_factory()
    modifier = 'lumi'
    with pytest.raises(pyhf.exceptions.InvalidWorkspaceOperation):
        ws.prune(modifiers=modifier)

    new_ws = ws.prune(modifiers=[modifier])
    assert modifier not in new_ws.parameters
    assert modifier not in [
        p['name']
        for measurement in new_ws['measurements']
        for p in measurement['config']['parameters']
    ]


def test_prune_modifier_type(workspace_factory):
    ws = workspace_factory()
    modifier_type = 'lumi'

    with pytest.raises(pyhf.exceptions.InvalidWorkspaceOperation):
        ws.prune(modifier_types=modifier_type)

    new_ws = ws.prune(modifier_types=[modifier_type])
    assert modifier_type not in [item[1] for item in new_ws.modifiers]


def test_prune_measurements(workspace_factory):
    ws = workspace_factory()
    measurement = ws.measurement_names[0]

    if len(ws.measurement_names) == 1:
        with pytest.raises(pyhf.exceptions.InvalidWorkspaceOperation):
            ws.prune(measurements=measurement)
        with pytest.raises(pyhf.exceptions.InvalidSpecification):
            ws.prune(measurements=[measurement])
    else:
        new_ws = ws.prune(measurements=[measurement])
        assert new_ws
        assert measurement not in new_ws.measurement_names

        new_ws_list = ws.prune(measurements=[measurement])
        assert new_ws_list == new_ws


def test_rename_channel(workspace_factory):
    ws = workspace_factory()
    channel = ws.channels[0]
    renamed = 'renamedChannel'
    assert renamed not in ws.channels
    new_ws = ws.rename(channels={channel: renamed})
    assert channel not in new_ws.channels
    assert renamed in new_ws.channels
    assert channel not in [obs['name'] for obs in new_ws['observations']]
    assert renamed in [obs['name'] for obs in new_ws['observations']]


def test_rename_sample(workspace_factory):
    ws = workspace_factory()
    sample = ws.samples[1]
    renamed = 'renamedSample'
    assert renamed not in ws.samples
    new_ws = ws.rename(samples={sample: renamed})
    assert sample not in new_ws.samples
    assert renamed in new_ws.samples


def test_rename_modifier(workspace_factory):
    ws = workspace_factory()
    modifier = ws.parameters[0]
    renamed = 'renamedModifier'
    assert renamed not in ws.parameters
    new_ws = ws.rename(modifiers={modifier: renamed})
    assert modifier not in new_ws.parameters
    assert renamed in new_ws.parameters


def test_rename_poi(workspace_factory):
    ws = workspace_factory()
    poi = ws.get_measurement()['config']['poi']
    renamed = 'renamedPoi'
    assert renamed not in ws.parameters
    new_ws = ws.rename(modifiers={poi: renamed})
    assert poi not in new_ws.parameters
    assert renamed in new_ws.parameters
    assert new_ws.get_measurement()['config']['poi'] == renamed


def test_rename_measurement(workspace_factory):
    ws = workspace_factory()
    measurement = ws.measurement_names[0]
    renamed = 'renamedMeasurement'
    assert renamed not in ws.measurement_names
    new_ws = ws.rename(measurements={measurement: renamed})
    assert measurement not in new_ws.measurement_names
    assert renamed in new_ws.measurement_names


@pytest.fixture(scope='session')
def join_items():
    left = [{'name': 'left', 'key': 'value'}, {'name': 'common', 'key': 'left'}]
    right = [{'name': 'right', 'key': 'value'}, {'name': 'common', 'key': 'right'}]
    return (left, right)


def test_join_items_none(join_items):
    left_items, right_items = join_items
    joined = pyhf.workspace._join_items('none', left_items, right_items, key='name')
    assert all(left in joined for left in left_items)
    assert all(right in joined for right in right_items)


def test_join_items_outer(join_items):
    left_items, right_items = join_items
    joined = pyhf.workspace._join_items('outer', left_items, right_items, key='name')
    assert all(left in joined for left in left_items)
    assert all(right in joined for right in right_items)


def test_join_items_left_outer(join_items):
    left_items, right_items = join_items
    joined = pyhf.workspace._join_items(
        'left outer', left_items, right_items, key='name'
    )
    assert all(left in joined for left in left_items)
    assert not all(right in joined for right in right_items)


def test_join_items_right_outer(join_items):
    left_items, right_items = join_items
    joined = pyhf.workspace._join_items(
        'right outer', left_items, right_items, key='name'
    )
    assert not all(left in joined for left in left_items)
    assert all(right in joined for right in right_items)


@pytest.mark.parametrize("join", ['none', 'outer'])
def test_combine_workspace_same_channels_incompatible_structure(
    workspace_factory, join
):
    ws = workspace_factory()
    new_ws = ws.rename(
        samples={ws.samples[0]: 'sample_other'},
    )
    with pytest.raises(pyhf.exceptions.InvalidWorkspaceOperation) as excinfo:
        pyhf.Workspace.combine(ws, new_ws, join=join)
    assert 'channel1' in str(excinfo.value)


@pytest.mark.parametrize("join", ['outer', 'left outer', 'right outer'])
def test_combine_workspace_same_channels_outer_join(workspace_factory, join):
    ws = workspace_factory()
    new_ws = ws.rename(channels={ws.channels[-1]: 'new_channel'})
    combined = pyhf.Workspace.combine(ws, new_ws, join=join)
    assert all(channel in combined.channels for channel in ws.channels)
    assert all(channel in combined.channels for channel in new_ws.channels)


@pytest.mark.parametrize("join", ['left outer', 'right outer'])
def test_combine_workspace_same_channels_outer_join_unsafe(
    workspace_factory, join, caplog
):
    ws = workspace_factory()
    new_ws = ws.rename(channels={ws.channels[-1]: 'new_channel'})
    pyhf.Workspace.combine(ws, new_ws, join=join)
    assert 'using an unsafe join operation' in caplog.text


@pytest.mark.parametrize("join", ['none', 'outer'])
def test_combine_workspace_incompatible_poi(workspace_factory, join):
    ws = workspace_factory()
    new_ws = ws.rename(
        channels={channel: f'renamed_{channel}' for channel in ws.channels},
        modifiers={ws.get_measurement()['config']['poi']: 'renamedPOI'},
    )
    with pytest.raises(pyhf.exceptions.InvalidWorkspaceOperation) as excinfo:
        pyhf.Workspace.combine(ws, new_ws, join=join)
    assert 'GaussExample' in str(excinfo.value)


@pytest.mark.parametrize("join", ['none', 'outer', 'left outer', 'right outer'])
def test_combine_workspace_diff_version(workspace_factory, join):
    ws = workspace_factory()
    ws.version = '1.0.0'
    new_ws = ws.rename(
        channels={channel: f'renamed_{channel}' for channel in ws.channels},
        samples={sample: f'renamed_{sample}' for sample in ws.samples},
        modifiers={
            modifier: f'renamed_{modifier}'
            for modifier, _ in ws.modifiers
            if not modifier == 'lumi'
        },
        measurements={
            measurement: f'renamed_{measurement}'
            for measurement in ws.measurement_names
        },
    )
    new_ws['version'] = '1.2.0'
    with pytest.raises(pyhf.exceptions.InvalidWorkspaceOperation) as excinfo:
        pyhf.Workspace.combine(ws, new_ws, join=join)
    assert '1.0.0' in str(excinfo.value)
    assert '1.2.0' in str(excinfo.value)


@pytest.mark.parametrize("join", ['none'])
def test_combine_workspace_duplicate_parameter_configs(workspace_factory, join):
    ws = workspace_factory()
    new_ws = ws.rename(
        channels={channel: f'renamed_{channel}' for channel in ws.channels},
    )
    with pytest.raises(pyhf.exceptions.InvalidWorkspaceOperation) as excinfo:
        pyhf.Workspace.combine(ws, new_ws, join=join)
    assert 'GaussExample' in str(excinfo.value)


@pytest.mark.parametrize("join", ['outer', 'left outer', 'right outer'])
def test_combine_workspace_duplicate_parameter_configs_outer_join(
    workspace_factory, join
):
    ws = workspace_factory()
    new_ws = ws.rename(
        channels={channel: f'renamed_{channel}' for channel in ws.channels},
    )
    combined = pyhf.Workspace.combine(ws, new_ws, join=join)

    poi = ws.get_measurement(measurement_name='GaussExample')['config']['poi']
    ws_parameter_configs = [
        parameter['name']
        for parameter in ws.get_measurement(measurement_name='GaussExample')['config'][
            'parameters'
        ]
    ]
    new_ws_parameter_configs = [
        parameter['name']
        for parameter in new_ws.get_measurement(measurement_name='GaussExample')[
            'config'
        ]['parameters']
    ]
    combined_parameter_configs = [
        parameter['name']
        for parameter in combined.get_measurement(measurement_name='GaussExample')[
            'config'
        ]['parameters']
    ]

    assert poi in ws_parameter_configs
    assert poi in new_ws_parameter_configs
    assert poi in combined_parameter_configs
    assert 'lumi' in ws_parameter_configs
    assert 'lumi' in new_ws_parameter_configs
    assert 'lumi' in combined_parameter_configs
    assert len(combined_parameter_configs) == len(set(combined_parameter_configs))


def test_combine_workspace_parameter_configs_ordering(workspace_factory):
    ws = workspace_factory()
    new_ws = ws.rename(
        channels={channel: f'renamed_{channel}' for channel in ws.channels},
    )
    assert (
        ws.get_measurement(measurement_name='GaussExample')['config']['parameters']
        == new_ws.get_measurement(measurement_name='GaussExample')['config'][
            'parameters'
        ]
    )


def test_combine_workspace_observation_ordering(workspace_factory):
    ws = workspace_factory()
    new_ws = ws.rename(
        channels={channel: f'renamed_{channel}' for channel in ws.channels},
    )
    assert ws['observations'][0]['data'] == new_ws['observations'][0]['data']


def test_combine_workspace_deepcopied(workspace_factory):
    ws = workspace_factory()
    new_ws = ws.rename(
        channels={channel: f'renamed_{channel}' for channel in ws.channels},
    )
    new_ws.get_measurement(measurement_name='GaussExample')['config']['parameters'][0][
        'bounds'
    ] = [[0.0, 1.0]]
    new_ws['observations'][0]['data'][0] = -10.0
    assert (
        ws.get_measurement(measurement_name='GaussExample')['config']['parameters'][0][
            'bounds'
        ]
        != new_ws.get_measurement(measurement_name='GaussExample')['config'][
            'parameters'
        ][0]['bounds']
    )
    assert ws['observations'][0]['data'] != new_ws['observations'][0]['data']


@pytest.mark.parametrize("join", ['fake join operation'])
def test_combine_workspace_invalid_join_operation(workspace_factory, join):
    ws = workspace_factory()
    new_ws = ws.rename(
        channels={channel: f'renamed_{channel}' for channel in ws.channels},
    )
    with pytest.raises(ValueError) as excinfo:
        pyhf.Workspace.combine(ws, new_ws, join=join)
    assert join in str(excinfo.value)


@pytest.mark.parametrize("join", ['none'])
def test_combine_workspace_incompatible_parameter_configs(workspace_factory, join):
    ws = workspace_factory()
    new_ws = ws.rename(
        channels={channel: f'renamed_{channel}' for channel in ws.channels},
    )
    new_ws.get_measurement(measurement_name='GaussExample')['config']['parameters'][0][
        'bounds'
    ] = [[0.0, 1.0]]
    with pytest.raises(pyhf.exceptions.InvalidWorkspaceOperation) as excinfo:
        pyhf.Workspace.combine(ws, new_ws, join=join)
    assert 'GaussExample' in str(excinfo.value)


@pytest.mark.parametrize("join", ['outer'])
def test_combine_workspace_incompatible_parameter_configs_outer_join(
    workspace_factory, join
):
    ws = workspace_factory()
    new_ws = ws.rename(
        channels={channel: f'renamed_{channel}' for channel in ws.channels},
    )
    new_ws.get_measurement(measurement_name='GaussExample')['config']['parameters'][0][
        'bounds'
    ] = [[0.0, 1.0]]
    with pytest.raises(pyhf.exceptions.InvalidWorkspaceOperation) as excinfo:
        pyhf.Workspace.combine(ws, new_ws, join=join)
    assert 'GaussExample' in str(excinfo.value)
    assert ws.get_measurement(measurement_name='GaussExample')['config']['parameters'][
        0
    ]['name'] in str(excinfo.value)
    assert new_ws.get_measurement(measurement_name='GaussExample')['config'][
        'parameters'
    ][0]['name'] in str(excinfo.value)


def test_combine_workspace_incompatible_parameter_configs_left_outer_join(
    workspace_factory,
):
    ws = workspace_factory()
    new_ws = ws.rename(
        channels={channel: f'renamed_{channel}' for channel in ws.channels},
    )
    new_ws.get_measurement(measurement_name='GaussExample')['config']['parameters'][0][
        'bounds'
    ] = [[0.0, 1.0]]
    combined = pyhf.Workspace.combine(ws, new_ws, join='left outer')
    assert (
        combined.get_measurement(measurement_name='GaussExample')['config'][
            'parameters'
        ][0]
        == ws.get_measurement(measurement_name='GaussExample')['config']['parameters'][
            0
        ]
    )


def test_combine_workspace_incompatible_parameter_configs_right_outer_join(
    workspace_factory,
):
    ws = workspace_factory()
    new_ws = ws.rename(
        channels={channel: f'renamed_{channel}' for channel in ws.channels},
    )
    new_ws.get_measurement(measurement_name='GaussExample')['config']['parameters'][0][
        'bounds'
    ] = [[0.0, 1.0]]
    combined = pyhf.Workspace.combine(ws, new_ws, join='right outer')
    assert (
        combined.get_measurement(measurement_name='GaussExample')['config'][
            'parameters'
        ][0]
        == new_ws.get_measurement(measurement_name='GaussExample')['config'][
            'parameters'
        ][0]
    )


@pytest.mark.parametrize("join", ['none', 'outer'])
def test_combine_workspace_incompatible_observations(workspace_factory, join):
    ws = workspace_factory()
    new_ws = ws.rename(
        channels={channel: f'renamed_{channel}' for channel in ws.channels},
        samples={sample: f'renamed_{sample}' for sample in ws.samples},
        modifiers={
            modifier: f'renamed_{modifier}'
            for modifier, _ in ws.modifiers
            if not modifier == 'lumi'
        },
        measurements={
            measurement: f'renamed_{measurement}'
            for measurement in ws.measurement_names
        },
    )
    new_ws['observations'][0]['name'] = ws['observations'][0]['name']
    new_ws['observations'][0]['data'][0] = -10.0
    with pytest.raises(pyhf.exceptions.InvalidWorkspaceOperation) as excinfo:
        pyhf.Workspace.combine(ws, new_ws, join=join)
    assert ws['observations'][0]['name'] in str(excinfo.value)
    assert 'observations' in str(excinfo.value)


def test_combine_workspace_incompatible_observations_left_outer(workspace_factory):
    ws = workspace_factory()
    new_ws = ws.rename(
        channels={channel: f'renamed_{channel}' for channel in ws.channels},
        samples={sample: f'renamed_{sample}' for sample in ws.samples},
        modifiers={
            modifier: f'renamed_{modifier}'
            for modifier, _ in ws.modifiers
            if not modifier == 'lumi'
        },
        measurements={
            measurement: f'renamed_{measurement}'
            for measurement in ws.measurement_names
        },
    )
    new_ws['observations'][0]['name'] = ws['observations'][0]['name']
    new_ws['observations'][0]['data'][0] = -10.0
    combined = pyhf.Workspace.combine(ws, new_ws, join='left outer')
    assert (
        combined.observations[ws['observations'][0]['name']]
        == ws['observations'][0]['data']
    )


def test_combine_workspace_incompatible_observations_right_outer(workspace_factory):
    ws = workspace_factory()
    new_ws = ws.rename(
        channels={channel: f'renamed_{channel}' for channel in ws.channels},
        samples={sample: f'renamed_{sample}' for sample in ws.samples},
        modifiers={
            modifier: f'renamed_{modifier}'
            for modifier, _ in ws.modifiers
            if not modifier == 'lumi'
        },
        measurements={
            measurement: f'renamed_{measurement}'
            for measurement in ws.measurement_names
        },
    )
    new_ws['observations'][0]['name'] = ws['observations'][0]['name']
    new_ws['observations'][0]['data'][0] = -10.0
    combined = pyhf.Workspace.combine(ws, new_ws, join='right outer')
    assert (
        combined.observations[ws['observations'][0]['name']]
        == new_ws['observations'][0]['data']
    )


@pytest.mark.parametrize("join", pyhf.Workspace.valid_joins)
def test_combine_workspace(workspace_factory, join):
    ws = workspace_factory()
    new_ws = ws.rename(
        channels={channel: f'renamed_{channel}' for channel in ws.channels},
        samples={sample: f'renamed_{sample}' for sample in ws.samples},
        modifiers={
            modifier: f'renamed_{modifier}'
            for modifier, _ in ws.modifiers
            if not modifier == 'lumi'
        },
        measurements={
            measurement: f'renamed_{measurement}'
            for measurement in ws.measurement_names
        },
    )
    combined = pyhf.Workspace.combine(ws, new_ws, join=join)
    assert set(combined.channels) == set(ws.channels + new_ws.channels)
    assert set(combined.samples) == set(ws.samples + new_ws.samples)
    assert set(combined.parameters) == set(ws.parameters + new_ws.parameters)


def test_workspace_equality(workspace_factory):
    ws = workspace_factory()
    ws_other = workspace_factory()
    assert ws == ws
    assert ws == ws_other
    assert ws != 'not a workspace'


def test_workspace_inheritance(workspace_factory):
    ws = workspace_factory()
    new_ws = ws.rename(
        channels={channel: f'renamed_{channel}' for channel in ws.channels},
        samples={sample: f'renamed_{sample}' for sample in ws.samples},
        modifiers={
            modifier: f'renamed_{modifier}'
            for modifier, _ in ws.modifiers
            if not modifier == 'lumi'
        },
        measurements={
            measurement: f'renamed_{measurement}'
            for measurement in ws.measurement_names
        },
    )

    class FooWorkspace(pyhf.Workspace):
        pass

    combined = FooWorkspace.combine(ws, new_ws)
    assert isinstance(combined, FooWorkspace)


def test_sorted(workspace_factory):
    ws = workspace_factory()
    # force the first sample in each channel to be last
    for channel in ws['channels']:
        channel['samples'][0]['name'] = 'zzzzlast'

    new_ws = pyhf.Workspace.sorted(ws)
    for channel in ws['channels']:
        # check no sort
        assert channel['samples'][0]['name'] == 'zzzzlast'
    for channel in new_ws['channels']:
        # check sort
        assert channel['samples'][-1]['name'] == 'zzzzlast'


def test_closure_over_workspace_build():
    model = pyhf.simplemodels.hepdata_like(
        signal_data=[12.0, 11.0], bkg_data=[50.0, 52.0], bkg_uncerts=[3.0, 7.0]
    )
    data = [51, 48]
    one = pyhf.infer.hypotest(1.0, data + model.config.auxdata, model)

<<<<<<< HEAD
    workspace = pyhf.Workspace.build(model, data)

    assert json.dumps(workspace)

    newmodel = workspace.model()
    newdata = workspace.data(newmodel)
=======
    workspace = pyhf.workspace.build(model, data)
    wspace = pyhf.Workspace(json.loads(json.dumps(workspace)))
    newmodel = wspace.model()
    newdata = wspace.data(newmodel)
>>>>>>> 6af2f85a
    two = pyhf.infer.hypotest(1.0, newdata, newmodel)

    assert one == two<|MERGE_RESOLUTION|>--- conflicted
+++ resolved
@@ -731,19 +731,12 @@
     data = [51, 48]
     one = pyhf.infer.hypotest(1.0, data + model.config.auxdata, model)
 
-<<<<<<< HEAD
     workspace = pyhf.Workspace.build(model, data)
 
     assert json.dumps(workspace)
 
     newmodel = workspace.model()
     newdata = workspace.data(newmodel)
-=======
-    workspace = pyhf.workspace.build(model, data)
-    wspace = pyhf.Workspace(json.loads(json.dumps(workspace)))
-    newmodel = wspace.model()
-    newdata = wspace.data(newmodel)
->>>>>>> 6af2f85a
     two = pyhf.infer.hypotest(1.0, newdata, newmodel)
 
     assert one == two
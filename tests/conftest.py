import pytest
import pyhf
import sys


@pytest.fixture(scope='function')
def isolate_modules():
    """
    This fixture isolates the sys.modules imported in case you need to mess around with them and do not want to break other tests.

    This is not done automatically.
    """
    CACHE_MODULES = sys.modules.copy()
    yield isolate_modules
    sys.modules.update(CACHE_MODULES)


@pytest.fixture(scope='function', autouse=True)
def reset_events():
    """
    This fixture is automatically run to clear out the events registered before and after a test function runs.
    """
    pyhf.events.__events.clear()
    pyhf.events.__disabled_events.clear()
    yield reset_events
    pyhf.events.__events.clear()
    pyhf.events.__disabled_events.clear()


@pytest.fixture(scope='function', autouse=True)
def reset_backend():
    """
    This fixture is automatically run to reset the backend before and after a test function runs.
    """
    pyhf.set_backend(pyhf.default_backend)
    yield reset_backend
    pyhf.set_backend(pyhf.default_backend)


@pytest.fixture(
    scope='function',
    params=[
        (pyhf.tensor.numpy_backend(), None),
        (pyhf.tensor.pytorch_backend(), None),
        (pyhf.tensor.pytorch_backend(float='float64', int='int64'), None),
<<<<<<< HEAD
        (pyhf.tensor.tensorflow_backend(session=tf.compat.v1.Session()), None),
        (pyhf.tensor.jax_backend(), None),
=======
        (pyhf.tensor.tensorflow_backend(), None),
>>>>>>> 98b2cb04
        (
            pyhf.tensor.numpy_backend(poisson_from_normal=True),
            pyhf.optimize.minuit_optimizer(),
        ),
    ],
    ids=['numpy', 'pytorch', 'pytorch64', 'tensorflow', 'jax', 'numpy_minuit'],
)
def backend(request):
    # a better way to get the id? all the backends we have so far for testing
    param_ids = request._fixturedef.ids
    # the backend we're using: numpy, tensorflow, etc...
    param_id = param_ids[request.param_index]
    # name of function being called (with params), the original name is .originalname
    func_name = request._pyfuncitem.name

    # skip backends if specified
    skip_backend = request.node.get_marker('skip_{param}'.format(param=param_id))
    # allow the specific backend to fail if specified
    fail_backend = request.node.get_marker('fail_{param}'.format(param=param_id))
    # only look at the specific backends
    only_backends = [
        pid
        for pid in param_ids
        if request.node.get_marker('only_{param}'.format(param=pid))
    ]

    if skip_backend and (param_id in only_backends):
        raise ValueError(
            "Must specify skip_{param} or only_{param} but not both!".format(
                param=param_id
            )
        )

    if skip_backend:
        pytest.skip("skipping {func} as specified".format(func=func_name))
    elif only_backends and param_id not in only_backends:
        pytest.skip(
            "skipping {func} as specified to only look at: {backends}".format(
                func=func_name, backends=', '.join(only_backends)
            )
        )

    if fail_backend:
        pytest.xfail("expect {func} to fail as specified".format(func=func_name))

    # actual execution here, after all checks is done
    pyhf.set_backend(*request.param)

    yield request.param


@pytest.fixture(
    scope='function',
    params=[0, 1, 2, 4],
    ids=['interpcode0', 'interpcode1', 'interpcode2', 'interpcode4'],
)
def interpcode(request):
    yield request.param<|MERGE_RESOLUTION|>--- conflicted
+++ resolved
@@ -43,12 +43,8 @@
         (pyhf.tensor.numpy_backend(), None),
         (pyhf.tensor.pytorch_backend(), None),
         (pyhf.tensor.pytorch_backend(float='float64', int='int64'), None),
-<<<<<<< HEAD
-        (pyhf.tensor.tensorflow_backend(session=tf.compat.v1.Session()), None),
+        (pyhf.tensor.tensorflow_backend(), None),
         (pyhf.tensor.jax_backend(), None),
-=======
-        (pyhf.tensor.tensorflow_backend(), None),
->>>>>>> 98b2cb04
         (
             pyhf.tensor.numpy_backend(poisson_from_normal=True),
             pyhf.optimize.minuit_optimizer(),

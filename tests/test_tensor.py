--- conflicted
+++ resolved
@@ -148,15 +148,6 @@
     assert tb.shape(tb.astensor(0.0)) == tb.shape(tb.astensor([0.0]))
     assert tb.shape(tb.astensor((1.0, 1.0))) == tb.shape(tb.astensor([1.0, 1.0]))
     assert tb.shape(tb.astensor((0.0, 0.0))) == tb.shape(tb.astensor([0.0, 0.0]))
-<<<<<<< HEAD
-    with pytest.raises((ValueError, RuntimeError, TypeError)):
-        _ = tb.astensor([1, 2]) + tb.astensor([3, 4, 5])
-    with pytest.raises((ValueError, RuntimeError, TypeError)):
-        _ = tb.astensor([1, 2]) - tb.astensor([3, 4, 5])
-    with pytest.raises((ValueError, RuntimeError, TypeError)):
-        _ = tb.astensor([1, 2]) < tb.astensor([3, 4, 5])
-    with pytest.raises((ValueError, RuntimeError, TypeError)):
-=======
     with pytest.raises((ValueError, RuntimeError, tf.errors.InvalidArgumentError)):
         _ = tb.astensor([1, 2]) + tb.astensor([3, 4, 5])
     with pytest.raises((ValueError, RuntimeError, tf.errors.InvalidArgumentError)):
@@ -164,7 +155,6 @@
     with pytest.raises((ValueError, RuntimeError, tf.errors.InvalidArgumentError)):
         _ = tb.astensor([1, 2]) < tb.astensor([3, 4, 5])
     with pytest.raises((ValueError, RuntimeError, tf.errors.InvalidArgumentError)):
->>>>>>> 98b2cb04
         _ = tb.astensor([1, 2]) > tb.astensor([3, 4, 5])
     with pytest.raises((ValueError, RuntimeError, TypeError)):
         tb.conditional(

--- conflicted
+++ resolved
@@ -132,21 +132,6 @@
   },
   {
    "cell_type": "code",
-<<<<<<< HEAD
-   "execution_count": 1,
-   "metadata": {},
-   "outputs": [
-    {
-     "ename": "NameError",
-     "evalue": "name 'json' is not defined",
-     "output_type": "error",
-     "traceback": [
-      "\u001b[0;31m---------------------------------------------------------------------------\u001b[0m",
-      "\u001b[0;31mNameError\u001b[0m                                 Traceback (most recent call last)",
-      "\u001b[0;32m<ipython-input-1-d49f3bdabbd7>\u001b[0m in \u001b[0;36m<module>\u001b[0;34m\u001b[0m\n\u001b[0;32m----> 1\u001b[0;31m \u001b[0msource\u001b[0m \u001b[0;34m=\u001b[0m \u001b[0mjson\u001b[0m\u001b[0;34m.\u001b[0m\u001b[0mload\u001b[0m\u001b[0;34m(\u001b[0m\u001b[0mopen\u001b[0m\u001b[0;34m(\u001b[0m\u001b[0mvalidation_datadir\u001b[0m \u001b[0;34m+\u001b[0m \u001b[0;34m'/2bin_2channel_coupledhisto.json'\u001b[0m\u001b[0;34m)\u001b[0m\u001b[0;34m)\u001b[0m\u001b[0;34m\u001b[0m\u001b[0m\n\u001b[0m\u001b[1;32m      2\u001b[0m \u001b[0;34m\u001b[0m\u001b[0m\n\u001b[1;32m      3\u001b[0m \u001b[0mdata\u001b[0m\u001b[0;34m,\u001b[0m \u001b[0mpdf\u001b[0m \u001b[0;34m=\u001b[0m \u001b[0mprep_data\u001b[0m\u001b[0;34m(\u001b[0m\u001b[0msource\u001b[0m\u001b[0;34m[\u001b[0m\u001b[0;34m'channels'\u001b[0m\u001b[0;34m]\u001b[0m\u001b[0;34m)\u001b[0m\u001b[0;34m\u001b[0m\u001b[0m\n\u001b[1;32m      4\u001b[0m \u001b[0;34m\u001b[0m\u001b[0m\n\u001b[1;32m      5\u001b[0m \u001b[0mprint\u001b[0m\u001b[0;34m(\u001b[0m\u001b[0mdata\u001b[0m\u001b[0;34m)\u001b[0m\u001b[0;34m\u001b[0m\u001b[0m\n",
-      "\u001b[0;31mNameError\u001b[0m: name 'json' is not defined"
-     ]
-=======
    "execution_count": 5,
    "metadata": {},
    "outputs": [
@@ -169,7 +154,6 @@
      "execution_count": 5,
      "metadata": {},
      "output_type": "execute_result"
->>>>>>> bdbe4912
     }
    ],
    "source": [
@@ -183,17 +167,10 @@
     "par_bounds = pdf.config.suggested_bounds()\n",
     "\n",
     "unconpars = pyhf.infer.mle.fit(data, pdf, init_pars, par_bounds)\n",
-<<<<<<< HEAD
-    "print('parameters post unconstrained fit: {}'.format(unconpars))\n",
-    "\n",
-    "conpars = pyhf.infer.mle.fixed_poi_fit(0.0, data, pdf, init_pars, par_bounds)\n",
-    "print('parameters post constrained fit: {}'.format(conpars))\n",
-=======
     "print(\"parameters post unconstrained fit: {}\".format(unconpars))\n",
     "\n",
     "conpars = pyhf.infer.mle.fixed_poi_fit(0.0, data, pdf, init_pars, par_bounds)\n",
     "print(\"parameters post constrained fit: {}\".format(conpars))\n",
->>>>>>> bdbe4912
     "\n",
     "pdf.expected_data(conpars)"
    ]

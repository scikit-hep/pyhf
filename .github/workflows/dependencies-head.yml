--- conflicted
+++ resolved
@@ -24,18 +24,7 @@
         python-version: ['3.13']
 
     steps:
-<<<<<<< HEAD
-    # c.f. https://github.com/actions/runner-images/issues/13358
-    - name: Work around x86 macOS bug for multiple CPU cores
-      if: matrix.os == 'macos-15-intel'
-      run: |
-        sudo defaults -currentHost write /Library/Preferences/com.apple.powerlogd SMCMonitorCadence 0
-        sudo killall PerfPowerServices || true
-
-    - uses: actions/checkout@v6.0.0
-=======
     - uses: actions/checkout@v6
->>>>>>> 1efffbbb
 
     - name: Set up Python ${{ matrix.python-version }}
       uses: actions/setup-python@v6

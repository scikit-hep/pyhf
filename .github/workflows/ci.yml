--- conflicted
+++ resolved
@@ -99,11 +99,7 @@
     - name: Check docstrings
       run: |
         # Group 1 is related to docstrings
-<<<<<<< HEAD
-        pydocstyle --select D1 src/pyhf/pdf.py src/pyhf/probability.py src/pyhf/infer src/pyhf/optimize
-=======
-        pydocstyle --select D1 src/pyhf/pdf.py src/pyhf/probability.py src/pyhf/interpolators
->>>>>>> 62becc2e
+        pydocstyle --select D1 src/pyhf/pdf.py src/pyhf/probability.py src/pyhf/interpolators src/pyhf/infer src/pyhf/optimize
     - name: Test and build docs
       run: |
         python -m doctest README.md

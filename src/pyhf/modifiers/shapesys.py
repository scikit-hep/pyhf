--- conflicted
+++ resolved
@@ -169,45 +169,6 @@
         self.sample_ones = tensorlib.ones(tensorlib.shape(self.shapesys_mask)[1])
         self.shapesys_default = tensorlib.ones(tensorlib.shape(self.shapesys_mask))
 
-<<<<<<< HEAD
-=======
-    def finalize(self, pdfconfig):
-        default_backend = pyhf.default_backend
-        # self.__shapesys_info: (parameter, sample, [mask, nominal rate, uncertainty], bin)
-        for mod_uncert_info, pname in zip(self.__shapesys_info, self._shapesys_mods):
-            # skip cases where given shapesys modifier affects zero samples
-            if not pdfconfig.param_set(pname).n_parameters:
-                continue
-
-            # identify the information for the sample that the given parameter
-            # affects. shapesys is not shared, so there should only ever be at
-            # most one sample
-            # sample_uncert_info: ([mask, nominal rate, uncertainty], bin)
-            sample_uncert_info = mod_uncert_info[
-                default_backend.astensor(
-                    default_backend.sum(mod_uncert_info[:, 0] > 0, axis=1),
-                    dtype='bool',
-                )
-            ][0]
-
-            # bin_mask: ([mask], bin)
-            bin_mask = default_backend.astensor(sample_uncert_info[0], dtype='bool')
-            # nom_unc: ([nominal, uncertainty], bin)
-            nom_unc = sample_uncert_info[1:]
-
-            # compute gamma**2 and sigma**2
-            nom_unc_sq = default_backend.power(nom_unc, 2)
-            # when the nominal rate = 0 OR uncertainty = 0, set = 1
-            nom_unc_sq[nom_unc_sq == 0] = 1
-            # divide (gamma**2 / sigma**2) and mask to set factors for only the
-            # parameters we have allocated
-            factors = (nom_unc_sq[0] / nom_unc_sq[1])[bin_mask]
-            assert len(factors) == pdfconfig.param_set(pname).n_parameters
-
-            pdfconfig.param_set(pname).factors = default_backend.tolist(factors)
-            pdfconfig.param_set(pname).auxdata = default_backend.tolist(factors)
-
->>>>>>> 5ea4e0a7
     def apply(self, pars):
         """
         Returns:

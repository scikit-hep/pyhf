--- conflicted
+++ resolved
@@ -2,26 +2,6 @@
 
 
 class _SimpleDistributionMixin(object):
-<<<<<<< HEAD
-    def log_prob(self, value):
-        return self._pdf.log_prob(value)
-
-    def expected_data(self):
-        return self._pdf.expected_data()
-
-    def sample(self, sample_shape=()):
-        return self._pdf.sample(sample_shape)
-
-
-class Poisson(_SimpleDistributionMixin):
-    def __init__(self, rate):
-        tensorlib, _ = get_backend()
-        self.rate = rate
-        self._pdf = tensorlib.poisson_pdfcls(rate)
-
-    def expected_data(self):
-        return self.rate
-=======
     """
     The mixin class for distributions
     """
@@ -95,7 +75,6 @@
         """
         return self.rate
 
->>>>>>> 51c666ab
 
 class Normal(_SimpleDistributionMixin):
     r"""
@@ -113,10 +92,6 @@
         scale (`tensor` or `float`): The standard deviation of the Normal distribution
     """
 
-<<<<<<< HEAD
-class Normal(_SimpleDistributionMixin):
-=======
->>>>>>> 51c666ab
     def __init__(self, loc, scale):
         tensorlib, _ = get_backend()
         self.loc = loc
@@ -124,8 +99,6 @@
         self._pdf = tensorlib.normal_pdfcls(loc, scale)
 
     def expected_data(self):
-<<<<<<< HEAD
-=======
         r"""
         The expectation value of the Normal distribution.
 
@@ -140,20 +113,15 @@
         Returns:
             Tensor: The mean of the Normal distribution (which is the :code:`loc`)
         """
->>>>>>> 51c666ab
         return self.loc
 
 
 class Independent(_SimpleDistributionMixin):
-<<<<<<< HEAD
-    '''
-=======
     """
->>>>>>> 51c666ab
     A probability density corresponding to the joint
     likelihood of a batch of identically distributed random
     numbers.
-    '''
+    """
 
     def __init__(self, batched_pdf, batch_size=None):
         self.batch_size = batch_size
@@ -167,6 +135,11 @@
 
 
 class Simultaneous(object):
+    """
+    A probability density corresponding to the joint
+    likelihood multiple non-identical component distributions
+    """
+
     def __init__(self, pdfobjs, tensorview, batch_size):
         self.tv = tensorview
         self.pdfobjs = pdfobjs

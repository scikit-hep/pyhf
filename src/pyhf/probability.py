--- conflicted
+++ resolved
@@ -62,21 +62,6 @@
     def expected_data(self):
         r"""
         The expectation value of the Poisson distribution.
-<<<<<<< HEAD
-=======
-
-        Example:
-            >>> import pyhf
-            >>> rates = pyhf.tensorlib.astensor([5, 8])
-            >>> poissons = pyhf.probability.Poisson(rates)
-            >>> poissons.expected_data()
-            array([5., 8.])
-
-        Returns:
-            Tensor: The mean of the Poisson distribution (which is the :code:`rate`)
-        """
-        return self.rate
->>>>>>> 4e5acc3f
 
         Example:
             >>> import pyhf
@@ -107,25 +92,6 @@
         scale (`tensor` or `float`): The standard deviation of the Normal distribution
     """
 
-<<<<<<< HEAD
-=======
-class Normal(_SimpleDistributionMixin):
-    r"""
-    The Normal distribution with mean :code:`loc` and standard deviation :code:`scale`.
-
-    Example:
-        >>> import pyhf
-        >>> means = pyhf.tensorlib.astensor([5, 8])
-        >>> stds = pyhf.tensorlib.astensor([1, 0.5])
-        >>> pyhf.probability.Normal(means, stds)
-        <pyhf.probability.Normal object at 0x...>
-
-    Args:
-        loc (`tensor` or `float`): The mean of the Normal distribution
-        scale (`tensor` or `float`): The standard deviation of the Normal distribution
-    """
-
->>>>>>> 4e5acc3f
     def __init__(self, loc, scale):
         tensorlib, _ = get_backend()
         self.loc = loc
@@ -143,48 +109,18 @@
             >>> normals = pyhf.probability.Normal(means, stds)
             >>> normals.expected_data()
             array([5., 8.])
-<<<<<<< HEAD
-=======
-
-        Returns:
-            Tensor: The mean of the Normal distribution (which is the :code:`loc`)
-        """
-        return self.loc
->>>>>>> 4e5acc3f
 
         Returns:
             Tensor: The mean of the Normal distribution (which is the :code:`loc`)
         """
         return self.loc
 
-<<<<<<< HEAD
 
 class Independent(_SimpleDistributionMixin):
     """
     A probability density corresponding to the joint
     likelihood of a batch of identically distributed random
     numbers.
-=======
-class Independent(_SimpleDistributionMixin):
-    """
-    A probability density corresponding to the joint
-    distribution of a batch of identically distributed random
-    variables.
-
-    Example:
-        >>> import pyhf
-        >>> import numpy.random as random
-        >>> random.seed(0)
-        >>> rates = pyhf.tensorlib.astensor([10.0, 10.0])
-        >>> poissons = pyhf.probability.Poisson(rates)
-        >>> independent = pyhf.probability.Independent(poissons)
-        >>> independent.sample()
-        array([10, 11])
-
-    Args:
-        batched_pdf (`pyhf.probability` distribution): The batch of pdfs of the same type (e.g. Poisson)
-        batch_size (`int`): The size of the batch
->>>>>>> 4e5acc3f
     """
 
     def __init__(self, batched_pdf, batch_size=None):

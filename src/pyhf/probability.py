from . import get_backend
from .tensor.common import TensorViewer


class Poisson(object):
    def __init__(self, rate):
        self.lam = rate

    def log_prob(self, value):
        tensorlib, _ = get_backend()
        return tensorlib.poisson_logpdf(value, self.lam)


class Normal(object):
    def __init__(self, loc, scale):
        self.mu = loc
        self.sigma = scale

    def log_prob(self, value):
        tensorlib, _ = get_backend()
        return tensorlib.normal_logpdf(value, self.mu, self.sigma)


class Independent(object):
    """
    A probability density corresponding to the joint
    distribution of a batch of identically distributed random
    numbers.
    """

    def __init__(self, batched_pdf, batch_size=None):
        self.batch_size = batch_size
        self._pdf = batched_pdf

    def log_prob(self, value):
        tensorlib, _ = get_backend()
        _log_prob = self._pdf.log_prob(value)
        return tensorlib.sum(_log_prob, axis=-1)


<<<<<<< HEAD
class IndependentPoisson(object):
    def __init__(self, batched_pdf, batch_size=None):
        self.batch_size = batch_size
        self._pdf = batched_pdf

    def log_prob(self, value):
        tensorlib, _ = get_backend()
        _log_prob = self._pdf.log_prob(value)
        return tensorlib.sum(_log_prob, axis=-1)


class IndependentNormal(object):
    def __init__(self, batched_pdf, batch_size=None):
        self.batch_size = batch_size
        self._pdf = batched_pdf

    def log_prob(self, value):
        tensorlib, _ = get_backend()
        _log_prob = self._pdf.log_prob(value)
        return tensorlib.sum(_log_prob, axis=-1)


def joint_logpdf(terms, batch_size):
=======
class Simultaneous(object):
    def __init__(self, pdfobjs, indices):
        self.tv = TensorViewer(indices)
        self.pdfobjs = pdfobjs

    def log_prob(self, data):
        constituent_data = self.tv.split(data)
        pdfvals = [p.log_prob(d) for p, d in zip(self.pdfobjs, constituent_data)]
        return joint_logpdf(pdfvals)


def joint_logpdf(terms):
>>>>>>> 86269a01
    tensorlib, _ = get_backend()
    if len(terms) == 1:
        return terms[0]
    if len(terms) == 2 and batch_size is None:
        return terms[0] + terms[1]
    terms = tensorlib.stack(terms)
    return tensorlib.sum(terms, axis=0)<|MERGE_RESOLUTION|>--- conflicted
+++ resolved
@@ -38,7 +38,6 @@
         return tensorlib.sum(_log_prob, axis=-1)
 
 
-<<<<<<< HEAD
 class IndependentPoisson(object):
     def __init__(self, batched_pdf, batch_size=None):
         self.batch_size = batch_size
@@ -61,8 +60,6 @@
         return tensorlib.sum(_log_prob, axis=-1)
 
 
-def joint_logpdf(terms, batch_size):
-=======
 class Simultaneous(object):
     def __init__(self, pdfobjs, indices):
         self.tv = TensorViewer(indices)
@@ -71,11 +68,10 @@
     def log_prob(self, data):
         constituent_data = self.tv.split(data)
         pdfvals = [p.log_prob(d) for p, d in zip(self.pdfobjs, constituent_data)]
-        return joint_logpdf(pdfvals)
+        return joint_logpdf(pdfvals, batch_size=1)
 
 
-def joint_logpdf(terms):
->>>>>>> 86269a01
+def joint_logpdf(terms, batch_size=None):
     tensorlib, _ = get_backend()
     if len(terms) == 1:
         return terms[0]

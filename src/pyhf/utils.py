import json
import jsonschema
import pkg_resources
from pathlib import Path
import yaml
import click
import hashlib

from .exceptions import InvalidSpecification

SCHEMA_CACHE = {}
SCHEMA_BASE = "https://scikit-hep.org/pyhf/schemas/"
SCHEMA_VERSION = '1.0.0'


def load_schema(schema_id, version=None):
    global SCHEMA_CACHE
    if not version:
        version = SCHEMA_VERSION
    try:
        return SCHEMA_CACHE[f'{SCHEMA_BASE}{Path(version).joinpath(schema_id)}']
    except KeyError:
        pass

    path = pkg_resources.resource_filename(
        __name__, str(Path('schemas').joinpath(version, schema_id))
    )
    with open(path) as json_schema:
        schema = json.load(json_schema)
        SCHEMA_CACHE[schema['$id']] = schema
    return SCHEMA_CACHE[schema['$id']]


# load the defs.json as it is included by $ref
load_schema('defs.json')


def validate(spec, schema_name, version=None):
    schema = load_schema(schema_name, version=version)
    try:
        resolver = jsonschema.RefResolver(
            base_uri='file://{0:s}'.format(
                pkg_resources.resource_filename(__name__, 'schemas/')
            ),
            referrer=schema_name,
            store=SCHEMA_CACHE,
        )
        validator = jsonschema.Draft6Validator(
            schema, resolver=resolver, format_checker=None
        )
        return validator.validate(spec)
    except jsonschema.ValidationError as err:
        raise InvalidSpecification(err)


def options_from_eqdelimstring(opts):
    document = '\n'.join('{0}: {1}'.format(*opt.split('=', 1)) for opt in opts)
    return yaml.full_load(document)


class EqDelimStringParamType(click.ParamType):
    name = 'equal-delimited option'

    def convert(self, value, param, ctx):
        try:
            return options_from_eqdelimstring([value])
        except IndexError:
            self.fail(
                '{0:s} is not a valid equal-delimited string'.format(value), param, ctx
            )


<<<<<<< HEAD
def loglambdav(pars, data, pdf):
    return -2 * pdf.logpdf(pars, data)


def pll_and_estimators(mu, data, pdf, init_pars, par_bounds):
    r"""The profile likelihood ratio :math:`\lambda(\mu)` for creating the various
    test statistics, as defined in Equation (7) in `arXiv:1007.1727`_ .

    .. _`arXiv:1007.1727`: https://arxiv.org/abs/1007.1727

    .. math::

       \lambda(\mu) = \frac{L(\mu,\hat{\hat{\pmb{\theta}}})}{L(\hat{\mu},\hat{\pmb{\theta}})}

    Args:
        mu (Number or Tensor): The signal strength parameter
        data (Tensor): The data to be considered
        pdf (|pyhf.pdf.Model|_): The HistFactory statistical model used in the likelihood ratio calculation
        init_pars (Tensor): The initial parameters :math:`\pmb{\theta}`
        par_bounds(Tensor): The bounds on the paramter values

    .. |pyhf.pdf.Model| replace:: ``pyhf.pdf.Model``
    .. _pyhf.pdf.Model: https://diana-hep.org/pyhf/_generated/pyhf.pdf.Model.html

    Returns:
        Tuple of Tensors: The parameters :math:`\hat{\hat{\pmb{\theta}}}` that maximise the likelihood for the given value of :math:`\mu`, the parameters :math:`\hat{\pmb{\theta}}` that maximise the likelihood unconditionally (including :math:`\hat{\mu}`) and the value of :math:`-2\ln\lambda(\mu)`

    """
    tensorlib, optimizer = get_backend()
    mubhathat = optimizer.constrained_bestfit(
        loglambdav, mu, data, pdf, init_pars, par_bounds
    )
    muhatbhat = optimizer.unconstrained_bestfit(
        loglambdav, data, pdf, init_pars, par_bounds
    )
    return (
        mubhathat,
        muhatbhat,
        loglambdav(mubhathat, data, pdf) - loglambdav(muhatbhat, data, pdf),
    )


def qmu(mu, data, pdf, init_pars, par_bounds):
    r"""
    The test statistic, :math:`q_{\mu}`, for establishing an upper
    limit on the strength parameter, :math:`\mu`, as defiend in
    Equation (14) in `arXiv:1007.1727`_ .

    .. _`arXiv:1007.1727`: https://arxiv.org/abs/1007.1727

    .. math::
       :nowrap:

       \begin{equation}
          q_{\mu} = \left\{\begin{array}{ll}
          -2\ln\lambda\left(\mu\right), &\hat{\mu} < \mu,\\
          0, & \hat{\mu} > \mu
          \end{array}\right.
        \end{equation}


    Args:
        mu (Number or Tensor): The signal strength parameter
        data (Tensor): The data to be considered
        pdf (|pyhf.pdf.Model|_): The HistFactory statistical model used in the likelihood ratio calculation
        init_pars (Tensor): The initial parameters
        par_bounds(Tensor): The bounds on the paramter values

    .. |pyhf.pdf.Model| replace:: ``pyhf.pdf.Model``
    .. _pyhf.pdf.Model: https://diana-hep.org/pyhf/_generated/pyhf.pdf.Model.html

    Returns:
        Float: The calculated test statistic, :math:`q_{\mu}`
    """
    tensorlib, optimizer = get_backend()
    mubhathat, muhatbhat, qmu = pll_and_estimators(mu, data, pdf, init_pars, par_bounds)
    qmu = tensorlib.where(muhatbhat[pdf.config.poi_index] > mu, [0], qmu)
    return qmu


def q0(mu, data, pdf, init_pars, par_bounds):
    r"""
    The test statistic, :math:`q_{0}`, for discovery of a positive signal
    as defined in Equation (12) in `arXiv:1007.1727`_, for :math:`\mu=0`.

    .. _`arXiv:1007.1727`: https://arxiv.org/abs/1007.1727

    .. math::
       :nowrap:

       \begin{equation}
          q_{0} = \left\{\begin{array}{ll}
          -2\ln\lambda\left(0\right), &\hat{\mu} \ge 0,\\
          0, & \hat{\mu} < 0,
          \end{array}\right.
        \end{equation}


    Args:
        mu (Number or Tensor): The signal strength parameter (typically 0)
        data (Tensor): The data to be considered
        pdf (|pyhf.pdf.Model|_): The HistFactory statistical model used in the likelihood ratio calculation
        init_pars (Tensor): The initial parameters
        par_bounds(Tensor): The bounds on the paramter values

    .. |pyhf.pdf.Model| replace:: ``pyhf.pdf.Model``
    .. _pyhf.pdf.Model: https://diana-hep.org/pyhf/_generated/pyhf.pdf.Model.html

    Returns:
        Float: The calculated test statistic, :math:`q_{0}`
    """
    tensorlib, optimizer = get_backend()
    mubhathat, muhatbhat, q0 = pll_and_estimators(mu, data, pdf, init_pars, par_bounds)
    q0 = tensorlib.where(muhatbhat[pdf.config.poi_index] < mu, [0], q0)
    return q0


def generate_asimov_data(asimov_mu, data, pdf, init_pars, par_bounds):
    _, optimizer = get_backend()
    bestfit_nuisance_asimov = optimizer.constrained_bestfit(
        loglambdav, asimov_mu, data, pdf, init_pars, par_bounds
    )
    return pdf.expected_data(bestfit_nuisance_asimov)


def pvals_from_teststat(sqrtqmu_v, sqrtqmuA_v, qtilde=False):
    r"""
    The :math:`p`-values for signal strength :math:`\mu` and Asimov strength :math:`\mu'` as defined in Equations (59) and (57) of `arXiv:1007.1727`_

    .. _`arXiv:1007.1727`: https://arxiv.org/abs/1007.1727
=======
def digest(obj, algorithm='sha256'):
    """
    Get the digest for the provided object. Note: object must be JSON-serializable.
>>>>>>> 94b87a88

    The hashing algorithms supported are in :mod:`hashlib`, part of Python's Standard Libraries.

    Example:

        >>> import pyhf
        >>> obj = {'a': 2.0, 'b': 3.0, 'c': 1.0}
        >>> pyhf.utils.digest(obj)
        'a38f6093800189b79bc22ef677baf90c75705af2cfc7ff594159eca54eaa7928'
        >>> pyhf.utils.digest(obj, algorithm='md5')
        '2c0633f242928eb55c3672fed5ba8612'
        >>> pyhf.utils.digest(obj, algorithm='sha1')
        '49a27f499e763766c9545b294880df277be6f545'

    Raises:
        ValueError: If the object is not JSON-serializable or if the algorithm is not supported.

    Args:
        obj (`obj`): A JSON-serializable object to compute the digest of. Usually a :class:`~pyhf.workspace.Workspace` object.
        algorithm (`str`): The hashing algorithm to use.

    Returns:
        digest (`str`): The digest for the JSON-serialized object provided and hash algorithm specified.
    """

<<<<<<< HEAD
    # NOTE:
    # To compute the expected p-value, one would need to first compute a hypothetical
    # observed test-statistic for a dataset whose best-fit value is mu^ = mu'-n*sigma:
    # $q_n$, and the proceed with the normal p-value computation for whatever test-statistic
    # was used. However, we can make a shortcut by just computing the p-values in mu^/sigma
    # space, where the p-values are Clsb = cdf(x-sqrt(lambda)) and CLb=cdf(x)

    tensorlib, _ = get_backend()
    CLsb = tensorlib.normal_cdf(nsigma - sqrtqmuA_v)
    CLb = tensorlib.normal_cdf(nsigma)
    CLs = CLsb / CLb
    return CLsb, CLb, CLs


def hypotest(
    poi_test,
    data,
    pdf,
    init_pars=None,
    par_bounds=None,
    qtilde=False,
    use_q0=False,
    **kwargs
):
    r"""
    Computes :math:`p`-values and test statistics for a single value of the parameter of interest

    Args:
        poi_test (Number or Tensor): The value of the parameter of interest (POI)
        data (Number or Tensor): The root of the calculated test statistic given the Asimov data, :math:`\sqrt{q_{\mu,A}}`
        pdf (|pyhf.pdf.Model|_): The HistFactory statistical model
        init_pars (Array or Tensor): The initial parameter values to be used for minimization
        par_bounds (Array or Tensor): The parameter value bounds to be used for minimization
        qtilde (Bool): When ``True`` perform the calculation using the alternative test statistic, :math:`\tilde{q}`, as defined in Equation (62) of `arXiv:1007.1727`_
        use_q0 (Bool): When ``True`` perform the calculation using the discovery test statistic, :math:`q_0`, as defined in Equation (12) of `arXiv:1007.1727`_

    .. |pyhf.pdf.Model| replace:: ``pyhf.pdf.Model``
    .. _pyhf.pdf.Model: https://diana-hep.org/pyhf/_generated/pyhf.pdf.Model.html

    Keyword Args:
        return_tail_probs (bool): Bool for returning :math:`\textrm{CL}_{s+b}` and :math:`\textrm{CL}_{b}`
        return_expected (bool): Bool for returning :math:`\textrm{CL}_{\textrm{exp}}`
        return_expected_set (bool): Bool for returning the :math:`(-2,-1,0,1,2)\sigma` :math:`\textrm{CL}_{\textrm{exp}}` --- the "Brazil band"
        return_test_statistics (bool): Bool for returning :math:`q_{\mu}` and :math:`q_{\mu,A}`

    Returns:
        Tuple of Floats and lists of Floats:

            - :math:`\textrm{CL}_{s}`: The :math:`p`-value compared to the given threshold :math:`\alpha`, typically taken to be :math:`0.05`, defined in `arXiv:1007.1727`_ as

            .. _`arXiv:1007.1727`: https://arxiv.org/abs/1007.1727

            .. math::

                \textrm{CL}_{s} = \frac{\textrm{CL}_{s+b}}{\textrm{CL}_{b}} = \frac{p_{s+b}}{1-p_{b}}

            to protect against excluding signal models in which there is little sensitivity. In the case that :math:`\textrm{CL}_{s} \leq \alpha` the given signal model is excluded.

            - :math:`\left[\textrm{CL}_{s+b}, \textrm{CL}_{b}\right]`: The signal + background :math:`p`-value and 1 minus the background only :math:`p`-value as defined in Equations (75) and (76) of `arXiv:1007.1727`_

            .. math::

                \textrm{CL}_{s+b} = p_{s+b} = \int\limits_{q_{\textrm{obs}}}^{\infty} f\left(q\,\middle|s+b\right)\,dq = 1 - \Phi\left(\frac{q_{\textrm{obs}} + 1/\sigma_{s+b}^{2}}{2/\sigma_{s+b}}\right)

            .. math::

                \textrm{CL}_{b} = 1- p_{b} = 1 - \int\limits_{-\infty}^{q_{\textrm{obs}}} f\left(q\,\middle|b\right)\,dq = 1 - \Phi\left(\frac{q_{\textrm{obs}} - 1/\sigma_{b}^{2}}{2/\sigma_{b}}\right)

            with Equations (73) and (74) for the mean

            .. math::

                E\left[q\right] = \frac{1 - 2\mu}{\sigma^{2}}

            and variance

            .. math::

                V\left[q\right] = \frac{4}{\sigma^{2}}

            of the test statistic :math:`q` under the background only and and signal + background hypotheses. Only returned when ``return_tail_probs`` is ``True``.

            - :math:`\textrm{CL}_{s,\textrm{exp}}`: The expected :math:`\textrm{CL}_{s}` value corresponding to the test statistic under the background only hypothesis :math:`\left(\mu=0\right)`. Only returned when ``return_expected`` is ``True``.

            - :math:`\textrm{CL}_{s,\textrm{exp}}` band: The set of expected :math:`\textrm{CL}_{s}` values corresponding to the median significance of variations of the signal strength from the background only hypothesis :math:`\left(\mu=0\right)` at :math:`(-2,-1,0,1,2)\sigma`. That is, the :math:`p`-values that satisfy Equation (89) of `arXiv:1007.1727`_

            .. math::

                \textrm{band}_{N\sigma} = \mu' + \sigma\,\Phi^{-1}\left(1-\alpha\right) \pm N\sigma

            for :math:`\mu'=0` and :math:`N \in \left\{-2, -1, 0, 1, 2\right\}`. These values define the boundaries of an uncertainty band sometimes referred to as the "Brazil band". Only returned when ``return_expected_set`` is ``True``.

            - :math:`\left[q_{\mu}, q_{\mu,A}\right]`: The test statistics for the observed and Asimov datasets respectively. Only returned when ``return_test_statistics`` is ``True``.
    """

    init_pars = init_pars or pdf.config.suggested_init()
    par_bounds = par_bounds or pdf.config.suggested_bounds()
    test_stat = qmu if not use_q0 else q0
    if qtilde and use_q0:
        raise ValueError("Can't have `use_q0` together with `qtilde`")
    tensorlib, _ = get_backend()

    asimov_mu = 0.0
    if use_q0:
        asimov_mu = 1.0
    asimov_data = generate_asimov_data(asimov_mu, data, pdf, init_pars, par_bounds)

    qmu_v = tensorlib.clip(
        test_stat(poi_test, data, pdf, init_pars, par_bounds), 0, max_value=None
    )
    sqrtqmu_v = tensorlib.sqrt(qmu_v)

    qmuA_v = tensorlib.clip(
        test_stat(poi_test, asimov_data, pdf, init_pars, par_bounds), 0, max_value=None
    )
    sqrtqmuA_v = tensorlib.sqrt(qmuA_v)

    CLsb, CLb, CLs = pvals_from_teststat(sqrtqmu_v, sqrtqmuA_v, qtilde=qtilde)

    _returns = [CLs]

    pvalue_index = -1
    if use_q0:
        _returns = [CLsb]
        pvalue_index = 0
    if kwargs.get('return_tail_probs'):
        _returns.append([CLsb, CLb])
    if kwargs.get('return_expected_set'):
        CLs_exp = []
        for n_sigma in [-2, -1, 0, 1, 2]:
            CLs_exp.append(
                pvals_from_teststat_expected(sqrtqmuA_v, nsigma=n_sigma)[pvalue_index]
            )
        CLs_exp = tensorlib.astensor(CLs_exp)
        if kwargs.get('return_expected'):
            _returns.append(CLs_exp[2])
        _returns.append(CLs_exp)
    elif kwargs.get('return_expected'):
        _returns.append(pvals_from_teststat_expected(sqrtqmuA_v)[pvalue_index])
    if kwargs.get('return_test_statistics'):
        _returns.append([qmu_v, qmuA_v])
    # Enforce a consistent return type of the observed CLs
    return tuple(_returns) if len(_returns) > 1 else _returns[0]
=======
    try:
        stringified = json.dumps(obj, sort_keys=True, ensure_ascii=False).encode('utf8')
    except TypeError:
        raise ValueError(
            "The supplied object is not JSON-serializable for calculating a hash."
        )
    try:
        hash_alg = getattr(hashlib, algorithm)
    except AttributeError:
        raise ValueError(
            f"{algorithm} is not an algorithm provided by Python's hashlib library."
        )
    return hash_alg(stringified).hexdigest()
>>>>>>> 94b87a88
<|MERGE_RESOLUTION|>--- conflicted
+++ resolved
@@ -70,142 +70,9 @@
             )
 
 
-<<<<<<< HEAD
-def loglambdav(pars, data, pdf):
-    return -2 * pdf.logpdf(pars, data)
-
-
-def pll_and_estimators(mu, data, pdf, init_pars, par_bounds):
-    r"""The profile likelihood ratio :math:`\lambda(\mu)` for creating the various
-    test statistics, as defined in Equation (7) in `arXiv:1007.1727`_ .
-
-    .. _`arXiv:1007.1727`: https://arxiv.org/abs/1007.1727
-
-    .. math::
-
-       \lambda(\mu) = \frac{L(\mu,\hat{\hat{\pmb{\theta}}})}{L(\hat{\mu},\hat{\pmb{\theta}})}
-
-    Args:
-        mu (Number or Tensor): The signal strength parameter
-        data (Tensor): The data to be considered
-        pdf (|pyhf.pdf.Model|_): The HistFactory statistical model used in the likelihood ratio calculation
-        init_pars (Tensor): The initial parameters :math:`\pmb{\theta}`
-        par_bounds(Tensor): The bounds on the paramter values
-
-    .. |pyhf.pdf.Model| replace:: ``pyhf.pdf.Model``
-    .. _pyhf.pdf.Model: https://diana-hep.org/pyhf/_generated/pyhf.pdf.Model.html
-
-    Returns:
-        Tuple of Tensors: The parameters :math:`\hat{\hat{\pmb{\theta}}}` that maximise the likelihood for the given value of :math:`\mu`, the parameters :math:`\hat{\pmb{\theta}}` that maximise the likelihood unconditionally (including :math:`\hat{\mu}`) and the value of :math:`-2\ln\lambda(\mu)`
-
-    """
-    tensorlib, optimizer = get_backend()
-    mubhathat = optimizer.constrained_bestfit(
-        loglambdav, mu, data, pdf, init_pars, par_bounds
-    )
-    muhatbhat = optimizer.unconstrained_bestfit(
-        loglambdav, data, pdf, init_pars, par_bounds
-    )
-    return (
-        mubhathat,
-        muhatbhat,
-        loglambdav(mubhathat, data, pdf) - loglambdav(muhatbhat, data, pdf),
-    )
-
-
-def qmu(mu, data, pdf, init_pars, par_bounds):
-    r"""
-    The test statistic, :math:`q_{\mu}`, for establishing an upper
-    limit on the strength parameter, :math:`\mu`, as defiend in
-    Equation (14) in `arXiv:1007.1727`_ .
-
-    .. _`arXiv:1007.1727`: https://arxiv.org/abs/1007.1727
-
-    .. math::
-       :nowrap:
-
-       \begin{equation}
-          q_{\mu} = \left\{\begin{array}{ll}
-          -2\ln\lambda\left(\mu\right), &\hat{\mu} < \mu,\\
-          0, & \hat{\mu} > \mu
-          \end{array}\right.
-        \end{equation}
-
-
-    Args:
-        mu (Number or Tensor): The signal strength parameter
-        data (Tensor): The data to be considered
-        pdf (|pyhf.pdf.Model|_): The HistFactory statistical model used in the likelihood ratio calculation
-        init_pars (Tensor): The initial parameters
-        par_bounds(Tensor): The bounds on the paramter values
-
-    .. |pyhf.pdf.Model| replace:: ``pyhf.pdf.Model``
-    .. _pyhf.pdf.Model: https://diana-hep.org/pyhf/_generated/pyhf.pdf.Model.html
-
-    Returns:
-        Float: The calculated test statistic, :math:`q_{\mu}`
-    """
-    tensorlib, optimizer = get_backend()
-    mubhathat, muhatbhat, qmu = pll_and_estimators(mu, data, pdf, init_pars, par_bounds)
-    qmu = tensorlib.where(muhatbhat[pdf.config.poi_index] > mu, [0], qmu)
-    return qmu
-
-
-def q0(mu, data, pdf, init_pars, par_bounds):
-    r"""
-    The test statistic, :math:`q_{0}`, for discovery of a positive signal
-    as defined in Equation (12) in `arXiv:1007.1727`_, for :math:`\mu=0`.
-
-    .. _`arXiv:1007.1727`: https://arxiv.org/abs/1007.1727
-
-    .. math::
-       :nowrap:
-
-       \begin{equation}
-          q_{0} = \left\{\begin{array}{ll}
-          -2\ln\lambda\left(0\right), &\hat{\mu} \ge 0,\\
-          0, & \hat{\mu} < 0,
-          \end{array}\right.
-        \end{equation}
-
-
-    Args:
-        mu (Number or Tensor): The signal strength parameter (typically 0)
-        data (Tensor): The data to be considered
-        pdf (|pyhf.pdf.Model|_): The HistFactory statistical model used in the likelihood ratio calculation
-        init_pars (Tensor): The initial parameters
-        par_bounds(Tensor): The bounds on the paramter values
-
-    .. |pyhf.pdf.Model| replace:: ``pyhf.pdf.Model``
-    .. _pyhf.pdf.Model: https://diana-hep.org/pyhf/_generated/pyhf.pdf.Model.html
-
-    Returns:
-        Float: The calculated test statistic, :math:`q_{0}`
-    """
-    tensorlib, optimizer = get_backend()
-    mubhathat, muhatbhat, q0 = pll_and_estimators(mu, data, pdf, init_pars, par_bounds)
-    q0 = tensorlib.where(muhatbhat[pdf.config.poi_index] < mu, [0], q0)
-    return q0
-
-
-def generate_asimov_data(asimov_mu, data, pdf, init_pars, par_bounds):
-    _, optimizer = get_backend()
-    bestfit_nuisance_asimov = optimizer.constrained_bestfit(
-        loglambdav, asimov_mu, data, pdf, init_pars, par_bounds
-    )
-    return pdf.expected_data(bestfit_nuisance_asimov)
-
-
-def pvals_from_teststat(sqrtqmu_v, sqrtqmuA_v, qtilde=False):
-    r"""
-    The :math:`p`-values for signal strength :math:`\mu` and Asimov strength :math:`\mu'` as defined in Equations (59) and (57) of `arXiv:1007.1727`_
-
-    .. _`arXiv:1007.1727`: https://arxiv.org/abs/1007.1727
-=======
 def digest(obj, algorithm='sha256'):
     """
     Get the digest for the provided object. Note: object must be JSON-serializable.
->>>>>>> 94b87a88
 
     The hashing algorithms supported are in :mod:`hashlib`, part of Python's Standard Libraries.
 
@@ -231,151 +98,6 @@
         digest (`str`): The digest for the JSON-serialized object provided and hash algorithm specified.
     """
 
-<<<<<<< HEAD
-    # NOTE:
-    # To compute the expected p-value, one would need to first compute a hypothetical
-    # observed test-statistic for a dataset whose best-fit value is mu^ = mu'-n*sigma:
-    # $q_n$, and the proceed with the normal p-value computation for whatever test-statistic
-    # was used. However, we can make a shortcut by just computing the p-values in mu^/sigma
-    # space, where the p-values are Clsb = cdf(x-sqrt(lambda)) and CLb=cdf(x)
-
-    tensorlib, _ = get_backend()
-    CLsb = tensorlib.normal_cdf(nsigma - sqrtqmuA_v)
-    CLb = tensorlib.normal_cdf(nsigma)
-    CLs = CLsb / CLb
-    return CLsb, CLb, CLs
-
-
-def hypotest(
-    poi_test,
-    data,
-    pdf,
-    init_pars=None,
-    par_bounds=None,
-    qtilde=False,
-    use_q0=False,
-    **kwargs
-):
-    r"""
-    Computes :math:`p`-values and test statistics for a single value of the parameter of interest
-
-    Args:
-        poi_test (Number or Tensor): The value of the parameter of interest (POI)
-        data (Number or Tensor): The root of the calculated test statistic given the Asimov data, :math:`\sqrt{q_{\mu,A}}`
-        pdf (|pyhf.pdf.Model|_): The HistFactory statistical model
-        init_pars (Array or Tensor): The initial parameter values to be used for minimization
-        par_bounds (Array or Tensor): The parameter value bounds to be used for minimization
-        qtilde (Bool): When ``True`` perform the calculation using the alternative test statistic, :math:`\tilde{q}`, as defined in Equation (62) of `arXiv:1007.1727`_
-        use_q0 (Bool): When ``True`` perform the calculation using the discovery test statistic, :math:`q_0`, as defined in Equation (12) of `arXiv:1007.1727`_
-
-    .. |pyhf.pdf.Model| replace:: ``pyhf.pdf.Model``
-    .. _pyhf.pdf.Model: https://diana-hep.org/pyhf/_generated/pyhf.pdf.Model.html
-
-    Keyword Args:
-        return_tail_probs (bool): Bool for returning :math:`\textrm{CL}_{s+b}` and :math:`\textrm{CL}_{b}`
-        return_expected (bool): Bool for returning :math:`\textrm{CL}_{\textrm{exp}}`
-        return_expected_set (bool): Bool for returning the :math:`(-2,-1,0,1,2)\sigma` :math:`\textrm{CL}_{\textrm{exp}}` --- the "Brazil band"
-        return_test_statistics (bool): Bool for returning :math:`q_{\mu}` and :math:`q_{\mu,A}`
-
-    Returns:
-        Tuple of Floats and lists of Floats:
-
-            - :math:`\textrm{CL}_{s}`: The :math:`p`-value compared to the given threshold :math:`\alpha`, typically taken to be :math:`0.05`, defined in `arXiv:1007.1727`_ as
-
-            .. _`arXiv:1007.1727`: https://arxiv.org/abs/1007.1727
-
-            .. math::
-
-                \textrm{CL}_{s} = \frac{\textrm{CL}_{s+b}}{\textrm{CL}_{b}} = \frac{p_{s+b}}{1-p_{b}}
-
-            to protect against excluding signal models in which there is little sensitivity. In the case that :math:`\textrm{CL}_{s} \leq \alpha` the given signal model is excluded.
-
-            - :math:`\left[\textrm{CL}_{s+b}, \textrm{CL}_{b}\right]`: The signal + background :math:`p`-value and 1 minus the background only :math:`p`-value as defined in Equations (75) and (76) of `arXiv:1007.1727`_
-
-            .. math::
-
-                \textrm{CL}_{s+b} = p_{s+b} = \int\limits_{q_{\textrm{obs}}}^{\infty} f\left(q\,\middle|s+b\right)\,dq = 1 - \Phi\left(\frac{q_{\textrm{obs}} + 1/\sigma_{s+b}^{2}}{2/\sigma_{s+b}}\right)
-
-            .. math::
-
-                \textrm{CL}_{b} = 1- p_{b} = 1 - \int\limits_{-\infty}^{q_{\textrm{obs}}} f\left(q\,\middle|b\right)\,dq = 1 - \Phi\left(\frac{q_{\textrm{obs}} - 1/\sigma_{b}^{2}}{2/\sigma_{b}}\right)
-
-            with Equations (73) and (74) for the mean
-
-            .. math::
-
-                E\left[q\right] = \frac{1 - 2\mu}{\sigma^{2}}
-
-            and variance
-
-            .. math::
-
-                V\left[q\right] = \frac{4}{\sigma^{2}}
-
-            of the test statistic :math:`q` under the background only and and signal + background hypotheses. Only returned when ``return_tail_probs`` is ``True``.
-
-            - :math:`\textrm{CL}_{s,\textrm{exp}}`: The expected :math:`\textrm{CL}_{s}` value corresponding to the test statistic under the background only hypothesis :math:`\left(\mu=0\right)`. Only returned when ``return_expected`` is ``True``.
-
-            - :math:`\textrm{CL}_{s,\textrm{exp}}` band: The set of expected :math:`\textrm{CL}_{s}` values corresponding to the median significance of variations of the signal strength from the background only hypothesis :math:`\left(\mu=0\right)` at :math:`(-2,-1,0,1,2)\sigma`. That is, the :math:`p`-values that satisfy Equation (89) of `arXiv:1007.1727`_
-
-            .. math::
-
-                \textrm{band}_{N\sigma} = \mu' + \sigma\,\Phi^{-1}\left(1-\alpha\right) \pm N\sigma
-
-            for :math:`\mu'=0` and :math:`N \in \left\{-2, -1, 0, 1, 2\right\}`. These values define the boundaries of an uncertainty band sometimes referred to as the "Brazil band". Only returned when ``return_expected_set`` is ``True``.
-
-            - :math:`\left[q_{\mu}, q_{\mu,A}\right]`: The test statistics for the observed and Asimov datasets respectively. Only returned when ``return_test_statistics`` is ``True``.
-    """
-
-    init_pars = init_pars or pdf.config.suggested_init()
-    par_bounds = par_bounds or pdf.config.suggested_bounds()
-    test_stat = qmu if not use_q0 else q0
-    if qtilde and use_q0:
-        raise ValueError("Can't have `use_q0` together with `qtilde`")
-    tensorlib, _ = get_backend()
-
-    asimov_mu = 0.0
-    if use_q0:
-        asimov_mu = 1.0
-    asimov_data = generate_asimov_data(asimov_mu, data, pdf, init_pars, par_bounds)
-
-    qmu_v = tensorlib.clip(
-        test_stat(poi_test, data, pdf, init_pars, par_bounds), 0, max_value=None
-    )
-    sqrtqmu_v = tensorlib.sqrt(qmu_v)
-
-    qmuA_v = tensorlib.clip(
-        test_stat(poi_test, asimov_data, pdf, init_pars, par_bounds), 0, max_value=None
-    )
-    sqrtqmuA_v = tensorlib.sqrt(qmuA_v)
-
-    CLsb, CLb, CLs = pvals_from_teststat(sqrtqmu_v, sqrtqmuA_v, qtilde=qtilde)
-
-    _returns = [CLs]
-
-    pvalue_index = -1
-    if use_q0:
-        _returns = [CLsb]
-        pvalue_index = 0
-    if kwargs.get('return_tail_probs'):
-        _returns.append([CLsb, CLb])
-    if kwargs.get('return_expected_set'):
-        CLs_exp = []
-        for n_sigma in [-2, -1, 0, 1, 2]:
-            CLs_exp.append(
-                pvals_from_teststat_expected(sqrtqmuA_v, nsigma=n_sigma)[pvalue_index]
-            )
-        CLs_exp = tensorlib.astensor(CLs_exp)
-        if kwargs.get('return_expected'):
-            _returns.append(CLs_exp[2])
-        _returns.append(CLs_exp)
-    elif kwargs.get('return_expected'):
-        _returns.append(pvals_from_teststat_expected(sqrtqmuA_v)[pvalue_index])
-    if kwargs.get('return_test_statistics'):
-        _returns.append([qmu_v, qmuA_v])
-    # Enforce a consistent return type of the observed CLs
-    return tuple(_returns) if len(_returns) > 1 else _returns[0]
-=======
     try:
         stringified = json.dumps(obj, sort_keys=True, ensure_ascii=False).encode('utf8')
     except TypeError:
@@ -388,5 +110,4 @@
         raise ValueError(
             f"{algorithm} is not an algorithm provided by Python's hashlib library."
         )
-    return hash_alg(stringified).hexdigest()
->>>>>>> 94b87a88
+    return hash_alg(stringified).hexdigest()
import copy
import logging
import jsonpatch

from . import get_backend, default_backend
from . import exceptions
from . import modifiers
from . import utils
from . import events
from . import probability as prob
from .constraints import gaussian_constraint_combined, poisson_constraint_combined
from .parameters import reduce_paramsets_requirements, ParamViewer

log = logging.getLogger(__name__)


class _ModelConfig(object):
    def __init__(self, spec, **config_kwargs):
        poiname = config_kwargs.get('poiname', 'mu')

        self.par_map = {}
        self.par_order = []
        self.next_index = 0
        self.poi_name = None
        self.poi_index = None
        self.auxdata = []
        self.auxdata_order = []

        default_modifier_settings = {'normsys': {'interpcode': 'code1'}}

        self.modifier_settings = (
            config_kwargs.get('modifier_settings') or default_modifier_settings
        )

        # build up a dictionary of the parameter configurations provided by the user
        _paramsets_user_configs = {}
        for parameter in spec.get('parameters', []):
            if parameter['name'] in _paramsets_user_configs:
                raise exceptions.InvalidModel(
                    'Multiple parameter configurations for {} were found.'.format(
                        parameter['name']
                    )
                )
            _paramsets_user_configs[parameter.pop('name')] = parameter

        self.channels = []
        self.samples = []
        self.parameters = []
        self.modifiers = []
        # keep track of the width of each channel (how many bins)
        self.channel_nbins = {}
        # bookkeep all requirements for paramsets we need to build
        _paramsets_requirements = {}
        # need to keep track in which order we added the constraints
        # so that we can generate correctly-ordered data
        for channel in spec['channels']:
            self.channels.append(channel['name'])
            self.channel_nbins[channel['name']] = len(channel['samples'][0]['data'])
            for sample in channel['samples']:
                if len(sample['data']) != self.channel_nbins[channel['name']]:
                    raise exceptions.InvalidModel(
                        'The sample {0:s} has {1:d} bins, but the channel it belongs to ({2:s}) has {3:d} bins.'.format(
                            sample['name'],
                            len(sample['data']),
                            channel['name'],
                            self.channel_nbins[channel['name']],
                        )
                    )
                self.samples.append(sample['name'])
                for modifier_def in sample['modifiers']:
                    # get the paramset requirements for the given modifier. If
                    # modifier does not exist, we'll have a KeyError
                    self.parameters.append(modifier_def['name'])
                    try:
                        paramset_requirements = modifiers.registry[
                            modifier_def['type']
                        ].required_parset(len(sample['data']))
                    except KeyError:
                        log.exception(
                            'Modifier not implemented yet (processing {0:s}). Available modifiers: {1}'.format(
                                modifier_def['type'], modifiers.registry.keys()
                            )
                        )
                        raise exceptions.InvalidModifier()
                    self.modifiers.append(
                        (
                            modifier_def['name'],  # mod name
                            modifier_def['type'],  # mod type
                        )
                    )

                    # check the shareability (e.g. for shapesys for example)
                    is_shared = paramset_requirements['is_shared']
                    if (
                        not (is_shared)
                        and modifier_def['name'] in _paramsets_requirements
                    ):
                        raise ValueError(
                            "Trying to add unshared-paramset but other paramsets exist with the same name."
                        )
                    if is_shared and not (
                        _paramsets_requirements.get(
                            modifier_def['name'], [{'is_shared': True}]
                        )[0]['is_shared']
                    ):
                        raise ValueError(
                            "Trying to add shared-paramset but other paramset of same name is indicated to be unshared."
                        )
                    _paramsets_requirements.setdefault(modifier_def['name'], []).append(
                        paramset_requirements
                    )

        self.channels = sorted(list(set(self.channels)))
        self.samples = sorted(list(set(self.samples)))
        self.parameters = sorted(list(set(self.parameters)))
        self.modifiers = sorted(list(set(self.modifiers)))
        self.channel_nbins = self.channel_nbins
        self._create_and_register_paramsets(
            _paramsets_requirements, _paramsets_user_configs
        )
        self.set_poi(poiname)

    def suggested_init(self):
        init = []
        for name in self.par_order:
            init = init + self.par_map[name]['paramset'].suggested_init
        return init

    def suggested_bounds(self):
        bounds = []
        for name in self.par_order:
            bounds = bounds + self.par_map[name]['paramset'].suggested_bounds
        return bounds

    def par_slice(self, name):
        return self.par_map[name]['slice']

    def param_set(self, name):
        return self.par_map[name]['paramset']

    def set_poi(self, name):
        if name not in [x for x, _ in self.modifiers]:
            raise exceptions.InvalidModel(
                "The parameter of interest '{0:s}' cannot be fit as it is not declared in the model specification.".format(
                    name
                )
            )
        s = self.par_slice(name)
        assert s.stop - s.start == 1
        self.poi_name = name
        self.poi_index = s.start

    def _register_paramset(self, param_name, paramset):
        '''allocates n nuisance parameters and stores paramset > modifier map'''
        log.info(
            'adding modifier %s (%s new nuisance parameters)',
            param_name,
            paramset.n_parameters,
        )

        sl = slice(self.next_index, self.next_index + paramset.n_parameters)
        self.next_index = self.next_index + paramset.n_parameters
        self.par_order.append(param_name)
        self.par_map[param_name] = {'slice': sl, 'paramset': paramset}

    def _create_and_register_paramsets(
        self, paramsets_requirements, paramsets_user_configs
    ):
        for param_name, paramset_requirements in reduce_paramsets_requirements(
            paramsets_requirements, paramsets_user_configs
        ).items():
            paramset_type = paramset_requirements.get('paramset_type')
            paramset = paramset_type(**paramset_requirements)
            self._register_paramset(param_name, paramset)


class _ConstraintModel(object):
    def __init__(self, config, batch_size):
        self.batch_size = batch_size
        self.config = config

        self.constraints_gaussian = gaussian_constraint_combined(
            config, batch_size=self.batch_size
        )
        self.constraints_poisson = poisson_constraint_combined(
            config, batch_size=self.batch_size
        )

        self.viewer_aux = ParamViewer(
            (self.batch_size or 1, len(self.config.suggested_init())),
            self.config.par_map,
            self.config.auxdata_order,
        )

        assert self.constraints_gaussian.batch_size == self.batch_size
        assert self.constraints_poisson.batch_size == self.batch_size

    def expected_data(self, pars):
        tensorlib, _ = get_backend()
        auxdata = None
        if not self.viewer_aux.index_selection:
            return None
        slice_data = self.viewer_aux.get(pars)
        for parname, sl in zip(self.config.auxdata_order, self.viewer_aux.slices):
            # order matters! because we generated auxdata in a certain order
            thisaux = self.config.param_set(parname).expected_data(
                tensorlib.einsum('ij->ji', slice_data[sl])
            )
            tocat = [thisaux] if auxdata is None else [auxdata, thisaux]
            auxdata = tensorlib.concatenate(tocat, axis=1)
        if self.batch_size is None:
            return auxdata[0]
        return auxdata

    def _dataprojection(self, data):
        tensorlib, _ = get_backend()
        cut = tensorlib.shape(data)[0] - len(self.config.auxdata)
        return data[cut:]

    def logpdf(self, auxdata, pars):
        tensorlib, _ = get_backend()
        normal = self.constraints_gaussian.logpdf(auxdata, pars)
        poisson = self.constraints_poisson.logpdf(auxdata, pars)
        return prob.joint_logpdf([normal, poisson])


class _MainModel(object):
    def __init__(self, config, mega_mods, nominal_rates, batch_size):
        self.config = config
        self._factor_mods = [
            modtype
            for modtype, mod in modifiers.uncombined.items()
            if mod.op_code == 'multiplication'
        ]
        self._delta_mods = [
            modtype
            for modtype, mod in modifiers.uncombined.items()
            if mod.op_code == 'addition'
        ]
        self.batch_size = batch_size

        self._nominal_rates = default_backend.tile(
            nominal_rates, (1, 1, self.batch_size or 1, 1)
        )

        self.modifiers_appliers = {
            k: c(
                [x for x in config.modifiers if x[1] == k],  # x[1] is mtype
                config,
                mega_mods,
                batch_size=self.batch_size,
                **config.modifier_settings.get(k, {})
            )
            for k, c in modifiers.combined.items()
        }

        self._precompute()
        events.subscribe('tensorlib_changed')(self._precompute)

    def _precompute(self):
        tensorlib, _ = get_backend()
        self.nominal_rates = tensorlib.astensor(self._nominal_rates)

    def logpdf(self, maindata, pars):
        tensorlib, _ = get_backend()
        lambdas_data = self.expected_data(pars)
        result = prob.Independent(prob.Poisson(lambdas_data)).log_prob(maindata)
        return result

    def _dataprojection(self, data):
        tensorlib, _ = get_backend()
        cut = tensorlib.shape(data)[0] - len(self.config.auxdata)
        return data[:cut]

    def _modifications(self, pars):
        deltas = list(
            filter(
                lambda x: x is not None,
                [self.modifiers_appliers[k].apply(pars) for k in self._delta_mods],
            )
        )
        factors = list(
            filter(
                lambda x: x is not None,
                [self.modifiers_appliers[k].apply(pars) for k in self._factor_mods],
            )
        )

        return deltas, factors

    def expected_data(self, pars):
        """
        For a single channel single sample, we compute

            Pois(d | fac(pars) * (delta(pars) + nom) ) * Gaus(a | pars[is_gaus], sigmas) * Pois(a * cfac | pars[is_poi] * cfac)

        where:
            - delta(pars) is the result of an apply(pars) of combined modifiers
              with 'addition' op_code
            - factor(pars) is the result of apply(pars) of combined modifiers
              with 'multiplication' op_code
            - pars[is_gaus] are the subset of parameters that are constrained by
              gauss (with sigmas accordingly, some of which are computed by
              modifiers)
            - pars[is_pois] are the poissons and their rates (they come with
              their own additional factors unrelated to factor(pars) which are
              also computed by the finalize() of the modifier)

        So in the end we only make 3 calls to pdfs

            1. The main pdf of data and modified rates
            2. All Gaussian constraint as one call
            3. All Poisson constraints as one call
        """
        tensorlib, _ = get_backend()
        pars = tensorlib.astensor(pars)

        deltas, factors = self._modifications(pars)

        allsum = tensorlib.concatenate(deltas + [self.nominal_rates])

        nom_plus_delta = tensorlib.sum(allsum, axis=0)
        nom_plus_delta = tensorlib.reshape(
            nom_plus_delta, (1,) + tensorlib.shape(nom_plus_delta)
        )

        allfac = tensorlib.concatenate(factors + [nom_plus_delta])

        newbysample = tensorlib.product(allfac, axis=0)
        newresults = tensorlib.sum(newbysample, axis=0)
        if self.batch_size is None:
            return newresults[0]
        return newresults


class Model(object):
    def __init__(self, spec, batch_size=None, **config_kwargs):
        self.batch_size = batch_size
        self.spec = copy.deepcopy(spec)  # may get modified by config
        self.schema = config_kwargs.pop('schema', 'model.json')
        self.version = config_kwargs.pop('version', None)
        # run jsonschema validation of input specification against the (provided) schema
        log.info("Validating spec against schema: {0:s}".format(self.schema))
        utils.validate(self.spec, self.schema, version=self.version)
        # build up our representation of the specification
        self.config = _ModelConfig(self.spec, **config_kwargs)

        mega_mods, _nominal_rates = self._create_nominal_and_modifiers(
            self.config, self.spec
        )
        self.main_model = _MainModel(
            self.config,
            mega_mods=mega_mods,
            nominal_rates=_nominal_rates,
            batch_size=self.batch_size,
        )

        # this is tricky, must happen before constraint
        # terms try to access auxdata but after
        # combined mods have been created that
        # set the aux data
        for k in sorted(self.config.par_map.keys()):
            parset = self.config.param_set(k)
            if hasattr(parset, 'pdf_type'):  # is constrained
                self.config.auxdata += parset.auxdata
                self.config.auxdata_order.append(k)

        self.constraint_model = _ConstraintModel(
            config=self.config, batch_size=self.batch_size
        )

    def _create_nominal_and_modifiers(self, config, spec):
        default_data_makers = {
            'histosys': lambda: {
                'hi_data': [],
                'lo_data': [],
                'nom_data': [],
                'mask': [],
            },
            'lumi': lambda: {'mask': []},
            'normsys': lambda: {'hi': [], 'lo': [], 'nom_data': [], 'mask': []},
            'normfactor': lambda: {'mask': []},
            'shapefactor': lambda: {'mask': []},
            'shapesys': lambda: {'mask': [], 'uncrt': [], 'nom_data': []},
            'staterror': lambda: {'mask': [], 'uncrt': [], 'nom_data': []},
        }

        # the mega-channel will consist of mega-samples that subscribe to
        # mega-modifiers. i.e. while in normal histfactory, each sample might
        # be affected by some modifiers and some not, here we change it so that
        # samples are affected by all modifiers, but we set up the modifier
        # data such that the application of the modifier does not actually
        # change the bin value for bins that are not originally affected by
        # that modifier
        #
        # We don't actually set up the modifier data here for no-ops, but we do
        # set up the entire structure
        mega_mods = {}
        for m, mtype in config.modifiers:
            key = '{}/{}'.format(mtype, m)
            for s in config.samples:
                mega_mods.setdefault(s, {})[key] = {
                    'type': mtype,
                    'name': m,
                    'data': default_data_makers[mtype](),
                }

        # helper maps channel-name/sample-name to pairs of channel-sample structs
        helper = {}
        for c in spec['channels']:
            for s in c['samples']:
                helper.setdefault(c['name'], {})[s['name']] = (c, s)

        mega_samples = {}
        for s in config.samples:
            mega_nom = []
            for c in config.channels:
                defined_samp = helper.get(c, {}).get(s)
                defined_samp = None if not defined_samp else defined_samp[1]
                # set nominal to 0 for channel/sample if the pair doesn't exist
                nom = (
                    defined_samp['data']
                    if defined_samp
                    else [0.0] * config.channel_nbins[c]
                )
                mega_nom += nom
                defined_mods = (
                    {
                        '{}/{}'.format(x['type'], x['name']): x
                        for x in defined_samp['modifiers']
                    }
                    if defined_samp
                    else {}
                )
                for m, mtype in config.modifiers:
                    key = '{}/{}'.format(mtype, m)
                    # this is None if modifier doesn't affect channel/sample.
                    thismod = defined_mods.get(key)
                    # print('key',key,thismod['data'] if thismod else None)
                    if mtype == 'histosys':
                        lo_data = thismod['data']['lo_data'] if thismod else nom
                        hi_data = thismod['data']['hi_data'] if thismod else nom
                        maskval = True if thismod else False
                        mega_mods[s][key]['data']['lo_data'] += lo_data
                        mega_mods[s][key]['data']['hi_data'] += hi_data
                        mega_mods[s][key]['data']['nom_data'] += nom
                        mega_mods[s][key]['data']['mask'] += [maskval] * len(
                            nom
                        )  # broadcasting
                    elif mtype == 'normsys':
                        maskval = True if thismod else False
                        lo_factor = thismod['data']['lo'] if thismod else 1.0
                        hi_factor = thismod['data']['hi'] if thismod else 1.0
                        mega_mods[s][key]['data']['nom_data'] += [1.0] * len(nom)
                        mega_mods[s][key]['data']['lo'] += [lo_factor] * len(
                            nom
                        )  # broadcasting
                        mega_mods[s][key]['data']['hi'] += [hi_factor] * len(nom)
                        mega_mods[s][key]['data']['mask'] += [maskval] * len(
                            nom
                        )  # broadcasting
                    elif mtype in ['normfactor', 'shapefactor', 'lumi']:
                        maskval = True if thismod else False
                        mega_mods[s][key]['data']['mask'] += [maskval] * len(
                            nom
                        )  # broadcasting
                    elif mtype in ['shapesys', 'staterror']:
                        uncrt = thismod['data'] if thismod else [0.0] * len(nom)
                        maskval = [True if thismod else False] * len(nom)
                        mega_mods[s][key]['data']['mask'] += maskval
                        mega_mods[s][key]['data']['uncrt'] += uncrt
                        mega_mods[s][key]['data']['nom_data'] += nom
                    else:
                        raise RuntimeError(
                            'not sure how to combine {mtype} into the mega-channel'.format(
                                mtype=mtype
                            )
                        )
            sample_dict = {
                'name': 'mega_{}'.format(s),
                'nom': mega_nom,
                'modifiers': list(mega_mods[s].values()),
            }
            mega_samples[s] = sample_dict

        nominal_rates = default_backend.astensor(
            [mega_samples[s]['nom'] for s in config.samples]
        )
        _nominal_rates = default_backend.reshape(
            nominal_rates,
            (
                1,  # modifier dimension.. nominal_rates is the base
                len(self.config.samples),
                1,  # alphaset dimension
                sum(list(config.channel_nbins.values())),
            ),
        )

        return mega_mods, _nominal_rates

    def expected_auxdata(self, pars):
        return self.constraint_model.expected_data(pars)

    def _modifications(self, pars):
        return self.main_model._modifications(pars)

    @property
    def nominal_rates(self):
        return self.main_model.nominal_rates

    def expected_actualdata(self, pars):
        return self.main_model.expected_data(pars)

    def expected_data(self, pars, include_auxdata=True):
        tensorlib, _ = get_backend()
        pars = tensorlib.astensor(pars)
        expected_actual = self.main_model.expected_data(pars)

        if not include_auxdata:
            return expected_actual
        expected_constraints = self.expected_auxdata(pars)
        tocat = (
            [expected_actual]
            if expected_constraints is None
            else [expected_actual, expected_constraints]
        )
        if self.batch_size is None:
            return tensorlib.concatenate(tocat, axis=0)
        return tensorlib.concatenate(tocat, axis=1)

    def constraint_logpdf(self, auxdata, pars):
<<<<<<< HEAD
        tensorlib, _ = get_backend()
        parts = []
        normal = self.constraints_gaussian.logpdf(auxdata, pars)
        if normal is not None:
            parts.append(normal)
        poisson = self.constraints_poisson.logpdf(auxdata, pars)
        if poisson is not None:
            parts.append(poisson)
        if self.batch_size is None:
            if len(parts) == 1:
                return parts[0]
            else:
                return parts[0] + parts[1]
        terms = tensorlib.stack(parts)
        return tensorlib.sum(terms, axis=0)
=======
        return self.constraint_model.logpdf(auxdata, pars)
>>>>>>> 82a8bf0e

    def mainlogpdf(self, maindata, pars):
        return self.main_model.logpdf(maindata, pars)

    def logpdf(self, pars, data):
        try:
            tensorlib, _ = get_backend()
            pars, data = tensorlib.astensor(pars), tensorlib.astensor(data)

<<<<<<< HEAD
            parts = []
            mainpdf = self.mainlogpdf(actual_data, pars)
            parts.append(mainpdf)

            constraint = self.constraint_logpdf(aux_data, pars)
            if constraint is not None:
                parts.append(constraint)

            if not self.batch_size:
                if len(parts) == 1:
                    result = parts[0]
                else:
                    result = parts[0] + parts[1]
            else:
                result = tensorlib.sum(tensorlib.stack(parts), axis=0)
            if not self.batch_size:
=======
            actual_data = self.main_model._dataprojection(data)
            aux_data = self.constraint_model._dataprojection(data)

            mainpdf = self.main_model.logpdf(actual_data, pars)
            constraintpdf = self.constraint_model.logpdf(aux_data, pars)

            result = prob.joint_logpdf([mainpdf, constraintpdf])

            if (
                not self.batch_size
            ):  # force to be not scalar, should we changed with #522
>>>>>>> 82a8bf0e
                return tensorlib.reshape(result, (1,))
            return result
        except:
            log.error(
                'eval failed for data {} pars: {}'.format(
                    tensorlib.tolist(data), tensorlib.tolist(pars)
                )
            )
            raise

    def pdf(self, pars, data):
        tensorlib, _ = get_backend()
        return tensorlib.exp(self.logpdf(pars, data))


class Workspace(object):
    """
    An object that is built from a JSON spec that follows `workspace.json`.
    """

    def __init__(self, spec, **config_kwargs):
        self.spec = spec

        self.schema = config_kwargs.pop('schema', 'workspace.json')
        self.version = config_kwargs.pop('version', None)
        # run jsonschema validation of input specification against the (provided) schema
        log.info("Validating spec against schema: {0:s}".format(self.schema))
        utils.validate(self.spec, self.schema, version=self.version)

        self.measurement_names = []
        for measurement in self.spec.get('measurements', []):
            self.measurement_names.append(measurement['name'])

        self.observations = {}
        for obs in self.spec['observations']:
            self.observations[obs['name']] = obs['data']

    # NB: this is a wrapper function to validate the returned measurement object against the spec
    def get_measurement(self, **config_kwargs):
        """
        Get (or create) a measurement object using the following logic:

          1. if the poi name is given, create a measurement object for that poi
          2. if the measurement name is given, find the measurement for the given name
          3. if the measurement index is given, return the measurement at that index
          4. if there are measurements but none of the above have been specified, return the 0th measurement
          5. otherwise, raises `InvalidMeasurement`

        Args:
            poi_name: The name of the parameter of interest to create a new measurement from
            measurement_name: The name of the measurement to use
            measurement_index: The index of the measurement to use

        Returns:
            measurement: A measurement object adhering to the schema defs.json#/definitions/measurement

        """
        m = self._get_measurement(**config_kwargs)
        utils.validate(m, 'measurement.json', self.version)
        return m

    def _get_measurement(self, **config_kwargs):
        """
        See `Workspace::get_measurement`.
        """
        poi_name = config_kwargs.get('poi_name')
        if poi_name:
            return {
                'name': 'NormalMeasurement',
                'config': {'poi': poi_name, 'parameters': []},
            }

        if self.measurement_names:
            measurement_name = config_kwargs.get('measurement_name')
            if measurement_name:
                if measurement_name not in self.measurement_names:
                    log.debug(
                        'measurements defined:\n\t{0:s}'.format(
                            '\n\t'.join(self.measurement_names)
                        )
                    )
                    raise exceptions.InvalidMeasurement(
                        'no measurement by name \'{0:s}\' was found in the workspace, pick from one of the valid ones above'.format(
                            measurement_name
                        )
                    )
                return self.spec['measurements'][
                    self.measurement_names.index(measurement_name)
                ]

            measurement_index = config_kwargs.get('measurement_index')
            if measurement_index:
                return self.spec['measurements'][measurement_index]

            if len(self.measurement_names) > 1:
                log.warning(
                    'multiple measurements defined. Taking the first measurement.'
                )
            return self.spec['measurements'][0]

        raise exceptions.InvalidMeasurement(
            "A measurement was not given to create the Model."
        )

    def model(self, **config_kwargs):
        """
        Create a model object with/without patches applied.

        Args:
            patches: A list of JSON patches to apply to the model specification

        Returns:
            model: A model object adhering to the schema model.json

        """
        measurement = self.get_measurement(**config_kwargs)
        log.debug(
            'model being created for measurement {0:s}'.format(measurement['name'])
        )

        patches = config_kwargs.get('patches', [])

        modelspec = {
            'channels': self.spec['channels'],
            'parameters': measurement['config']['parameters'],
        }
        for patch in patches:
            modelspec = jsonpatch.JsonPatch(patch).apply(modelspec)

        return Model(modelspec, poiname=measurement['config']['poi'], **config_kwargs)

    def data(self, model, with_aux=True):
        """
        Return the data for the supplied model with or without auxiliary data from the model.

        The model is needed as the order of the data depends on the order of the channels in the model.

        Args:
            model: A model object adhering to the schema model.json
            with_aux: Whether to include auxiliary data from the model or not

        Returns:
            data: A list of numbers
        """

        try:
            observed_data = sum(
                (self.observations[c] for c in model.config.channels), []
            )
        except KeyError:
            log.error(
                "Invalid channel: the workspace does not have observation data for one of the channels in the model."
            )
            raise
        if with_aux:
            observed_data += model.config.auxdata
        return observed_data<|MERGE_RESOLUTION|>--- conflicted
+++ resolved
@@ -218,10 +218,16 @@
         return data[cut:]
 
     def logpdf(self, auxdata, pars):
-        tensorlib, _ = get_backend()
+        parts = []
         normal = self.constraints_gaussian.logpdf(auxdata, pars)
+        if normal is not None:
+            parts.append(normal)
         poisson = self.constraints_poisson.logpdf(auxdata, pars)
-        return prob.joint_logpdf([normal, poisson])
+        if poisson is not None:
+            parts.append(poisson)
+        if not parts:
+            return None
+        return prob.joint_logpdf(parts, self.batch_size)
 
 
 class _MainModel(object):
@@ -529,25 +535,7 @@
         return tensorlib.concatenate(tocat, axis=1)
 
     def constraint_logpdf(self, auxdata, pars):
-<<<<<<< HEAD
-        tensorlib, _ = get_backend()
-        parts = []
-        normal = self.constraints_gaussian.logpdf(auxdata, pars)
-        if normal is not None:
-            parts.append(normal)
-        poisson = self.constraints_poisson.logpdf(auxdata, pars)
-        if poisson is not None:
-            parts.append(poisson)
-        if self.batch_size is None:
-            if len(parts) == 1:
-                return parts[0]
-            else:
-                return parts[0] + parts[1]
-        terms = tensorlib.stack(parts)
-        return tensorlib.sum(terms, axis=0)
-=======
         return self.constraint_model.logpdf(auxdata, pars)
->>>>>>> 82a8bf0e
 
     def mainlogpdf(self, maindata, pars):
         return self.main_model.logpdf(maindata, pars)
@@ -557,36 +545,22 @@
             tensorlib, _ = get_backend()
             pars, data = tensorlib.astensor(pars), tensorlib.astensor(data)
 
-<<<<<<< HEAD
-            parts = []
-            mainpdf = self.mainlogpdf(actual_data, pars)
-            parts.append(mainpdf)
-
-            constraint = self.constraint_logpdf(aux_data, pars)
-            if constraint is not None:
-                parts.append(constraint)
-
-            if not self.batch_size:
-                if len(parts) == 1:
-                    result = parts[0]
-                else:
-                    result = parts[0] + parts[1]
-            else:
-                result = tensorlib.sum(tensorlib.stack(parts), axis=0)
-            if not self.batch_size:
-=======
             actual_data = self.main_model._dataprojection(data)
             aux_data = self.constraint_model._dataprojection(data)
 
+            parts = []
             mainpdf = self.main_model.logpdf(actual_data, pars)
+            if mainpdf is not None:
+                parts.append(mainpdf)
             constraintpdf = self.constraint_model.logpdf(aux_data, pars)
-
-            result = prob.joint_logpdf([mainpdf, constraintpdf])
+            if constraintpdf is not None:
+                parts.append(constraintpdf)
+
+            result = prob.joint_logpdf(parts, self.batch_size)
 
             if (
                 not self.batch_size
             ):  # force to be not scalar, should we changed with #522
->>>>>>> 82a8bf0e
                 return tensorlib.reshape(result, (1,))
             return result
         except:

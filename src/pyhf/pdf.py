--- conflicted
+++ resolved
@@ -65,16 +65,11 @@
         self.mega_samples[sample]['nom'].append(nom)
 
     def finalize(self):
-<<<<<<< HEAD
         nominal_rates = pyhf.default_backend.astensor(
-            [self.mega_samples[sample]['nom'] for sample in self.config.samples]
-=======
-        nominal_rates = default_backend.astensor(
             [
-                default_backend.concatenate(self.mega_samples[sample]['nom'])
+                pyhf.default_backend.concatenate(self.mega_samples[sample]['nom'])
                 for sample in self.config.samples
             ]
->>>>>>> be5ae656
         )
         _nominal_rates = pyhf.default_backend.reshape(
             nominal_rates,

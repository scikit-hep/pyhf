import logging

import click
import json

from ..utils import EqDelimStringParamType
from ..infer import hypotest
from ..workspace import Workspace
from .. import tensor, get_backend, set_backend, optimize

logging.basicConfig()
log = logging.getLogger(__name__)


@click.group(name='infer')
def cli():
    pass


@cli.command()
@click.argument('workspace', default='-')
@click.option(
    '--output-file',
    help='The location of the output json file. If not specified, prints to screen.',
    default=None,
)
@click.option('--measurement', default=None)
@click.option('-p', '--patch', multiple=True)
@click.option('--testpoi', default=1.0)
@click.option('--teststat', type=click.Choice(['q', 'qtilde']), default='qtilde')
@click.option(
    '--backend',
    type=click.Choice(['numpy', 'pytorch', 'tensorflow', 'jax', 'np', 'torch', 'tf']),
    help='The tensor backend used for the calculation.',
    default='numpy',
)
@click.option('--optimizer')
@click.option('--optconf', type=EqDelimStringParamType(), multiple=True)
def cls(
    workspace,
    output_file,
    measurement,
    patch,
    testpoi,
    teststat,
    backend,
    optimizer,
    optconf,
):
    with click.open_file(workspace, 'r') as specstream:
        spec = json.load(specstream)

    ws = Workspace(spec)

    is_qtilde = teststat == 'qtilde'

    patches = [json.loads(click.open_file(pfile, 'r').read()) for pfile in patch]
    model = ws.model(
        measurement_name=measurement,
        patches=patches,
        modifier_settings={
            'normsys': {'interpcode': 'code4'},
            'histosys': {'interpcode': 'code4p'},
        },
    )

    # set the backend if not NumPy
    if backend in ['pytorch', 'torch']:
        set_backend(tensor.pytorch_backend(float='float64'))
    elif backend in ['tensorflow', 'tf']:
<<<<<<< HEAD
        from tensorflow.compat.v1 import Session

        set_backend(tensor.tensorflow_backend(session=Session(), float='float64'))
    elif backend in ['jax']:
        set_backend(tensor.jax_backend())
=======
        set_backend(tensor.tensorflow_backend(float='float64'))
>>>>>>> 98b2cb04
    tensorlib, _ = get_backend()

    optconf = {k: v for item in optconf for k, v in item.items()}

    # set the new optimizer
    if optimizer:
        new_optimizer = getattr(optimize, optimizer)
        set_backend(tensorlib, new_optimizer(**optconf))

    result = hypotest(
        testpoi, ws.data(model), model, qtilde=is_qtilde, return_expected_set=True
    )
    result = {
        'CLs_obs': tensorlib.tolist(result[0])[0],
        'CLs_exp': tensorlib.tolist(tensorlib.reshape(result[-1], [-1])),
    }

    if output_file is None:
        click.echo(json.dumps(result, indent=4, sort_keys=True))
    else:
        with open(output_file, 'w+') as out_file:
            json.dump(result, out_file, indent=4, sort_keys=True)
        log.debug("Written to {0:s}".format(output_file))<|MERGE_RESOLUTION|>--- conflicted
+++ resolved
@@ -68,15 +68,9 @@
     if backend in ['pytorch', 'torch']:
         set_backend(tensor.pytorch_backend(float='float64'))
     elif backend in ['tensorflow', 'tf']:
-<<<<<<< HEAD
-        from tensorflow.compat.v1 import Session
-
-        set_backend(tensor.tensorflow_backend(session=Session(), float='float64'))
+        set_backend(tensor.tensorflow_backend(float='float64'))
     elif backend in ['jax']:
         set_backend(tensor.jax_backend())
-=======
-        set_backend(tensor.tensorflow_backend(float='float64'))
->>>>>>> 98b2cb04
     tensorlib, _ = get_backend()
 
     optconf = {k: v for item in optconf for k, v in item.items()}

--- conflicted
+++ resolved
@@ -9,7 +9,6 @@
 logging.basicConfig()
 log = logging.getLogger(__name__)
 
-<<<<<<< HEAD
 # This is only needed for Python 2/3 compatibility
 def _ensure_dirs(path):
     try:
@@ -18,8 +17,6 @@
         if not os.path.exists(path):
             os.makedirs(path)
 
-=======
->>>>>>> d09b61ce
 
 @click.group(name='rootio')
 def cli():
@@ -82,23 +79,15 @@
         )
     from .. import writexml
 
-<<<<<<< HEAD
     _ensure_dirs(output_dir)
-=======
     os.makedirs(output_dir, exist_ok=True)
->>>>>>> d09b61ce
     with click.open_file(workspace, 'r') as specstream:
         spec = json.load(specstream)
         for pfile in patch:
             patch = json.loads(click.open_file(pfile, 'r').read())
             spec = jsonpatch.JsonPatch(patch).apply(spec)
-<<<<<<< HEAD
         _ensure_dirs(os.path.join(output_dir, specroot))
         _ensure_dirs(os.path.join(output_dir, dataroot))
-=======
-        os.makedirs(os.path.join(output_dir, specroot), exist_ok=True)
-        os.makedirs(os.path.join(output_dir, dataroot), exist_ok=True)
->>>>>>> d09b61ce
         with click.open_file(
             os.path.join(output_dir, '{0:s}.xml'.format(resultprefix)), 'w'
         ) as outstream:

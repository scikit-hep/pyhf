"""CLI subapps to handle conversion from ROOT."""
import logging

import click
import json
import os
import jsonpatch

logging.basicConfig()
log = logging.getLogger(__name__)


@click.group(name='rootio')
def cli():
    """ROOT I/O CLI group."""


@cli.command()
@click.argument('entrypoint-xml', type=click.Path(exists=True))
@click.option(
    '--basedir',
    help='The base directory for the XML files to point relative to.',
    type=click.Path(exists=True),
    default=os.getcwd(),
)
@click.option(
    '--output-file',
    help='The location of the output json file. If not specified, prints to screen.',
    default=None,
)
@click.option('--track-progress/--hide-progress', default=True)
def xml2json(entrypoint_xml, basedir, output_file, track_progress):
    """Entrypoint XML: The top-level XML file for the PDF definition."""
    try:
        import uproot

        assert uproot
    except ImportError:
        log.error(
            "xml2json requires uproot, please install pyhf using the "
            "xmlio extra: python -m pip install pyhf[xmlio]"
        )
    from .. import readxml

    spec = readxml.parse(entrypoint_xml, basedir, track_progress=track_progress)
    if output_file is None:
        click.echo(json.dumps(spec, indent=4, sort_keys=True))
    else:
        with open(output_file, 'w+') as out_file:
            json.dump(spec, out_file, indent=4, sort_keys=True)
        log.debug("Written to {0:s}".format(output_file))


@cli.command()
@click.argument('workspace', default='-')
@click.option('--output-dir', type=click.Path(exists=True), default='.')
@click.option('--specroot', default='config')
@click.option('--dataroot', default='data')
@click.option('--resultprefix', default='FitConfig')
@click.option('-p', '--patch', multiple=True)
def json2xml(workspace, output_dir, specroot, dataroot, resultprefix, patch):
    """Convert pyhf JSON back to XML + ROOT files."""
    try:
        import uproot

        assert uproot
    except ImportError:
        log.error(
            "json2xml requires uproot, please install pyhf using the "
            "xmlio extra: python -m pip install pyhf[xmlio]"
        )
    from .. import writexml

<<<<<<< HEAD
    os.makedirs(path, exist_ok=True)(output_dir)
=======
    _ensure_dirs(output_dir)
    os.makedirs(output_dir, exist_ok=True)
>>>>>>> 4d4b9413
    with click.open_file(workspace, 'r') as specstream:
        spec = json.load(specstream)
        for pfile in patch:
            patch = json.loads(click.open_file(pfile, 'r').read())
            spec = jsonpatch.JsonPatch(patch).apply(spec)
        os.makedirs(path, exist_ok=True)(os.path.join(output_dir, specroot))
        os.makedirs(path, exist_ok=True)(os.path.join(output_dir, dataroot))
        with click.open_file(
            os.path.join(output_dir, '{0:s}.xml'.format(resultprefix)), 'w'
        ) as outstream:
            outstream.write(
                writexml.writexml(
                    spec,
                    os.path.join(output_dir, specroot),
                    os.path.join(output_dir, dataroot),
                    resultprefix,
                ).decode('utf-8')
            )<|MERGE_RESOLUTION|>--- conflicted
+++ resolved
@@ -71,12 +71,7 @@
         )
     from .. import writexml
 
-<<<<<<< HEAD
-    os.makedirs(path, exist_ok=True)(output_dir)
-=======
-    _ensure_dirs(output_dir)
     os.makedirs(output_dir, exist_ok=True)
->>>>>>> 4d4b9413
     with click.open_file(workspace, 'r') as specstream:
         spec = json.load(specstream)
         for pfile in patch:

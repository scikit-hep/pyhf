--- conflicted
+++ resolved
@@ -751,11 +751,11 @@
 
         Args:
             model (~pyhf.pdf.Model): A model to store into a workspace
-<<<<<<< HEAD
-            model (tensor): A array holding observations to store into a workspace
-
-        Returns:
-            ~pyhf.workspace.Workspace: A new  workspace object
+            data (tensor): A array holding observations to store into a workspace
+            name (str): The name of the workspace measurement
+
+        Returns:
+            ~pyhf.workspace.Workspace: A new workspace object
 
         """
         workspace = copy.deepcopy(model.spec)
@@ -779,22 +779,6 @@
         ]
         workspace['observations'] = [
             {'name': k, 'data': list(data[model.config.channel_slices[k]])}
-=======
-            data (tensor): A array holding observations to store into a workspace
-            name (str): The name of the workspace measurement
-
-        Returns:
-            ~pyhf.workspace.Workspace: A new workspace object
-
-        """
-        workspace = copy.deepcopy(model.spec)
-        workspace['version'] = utils.SCHEMA_VERSION
-        workspace['measurements'] = [
-            {'name': name, 'config': {'poi': model.config.poi_name, 'parameters': []}}
-        ]
-        workspace['observations'] = [
-            {'name': k, 'data': data[model.config.channel_slices[k]]}
->>>>>>> 0ed3a2d9
             for k in model.config.channels
         ]
         return cls(workspace)
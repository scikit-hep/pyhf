--- conflicted
+++ resolved
@@ -25,15 +25,10 @@
 
 
         Args:
-<<<<<<< HEAD
-            errordef (`float`): See :attr:`iminuit.Minuit.errordef`. Default is 1.0.
-            steps (`int`): Number of steps for the bounds. Default is 1000.
-=======
             errordef (:obj:`float`): See minuit docs. Default is 1.0.
             steps (:obj:`int`): Number of steps for the bounds. Default is 1000.
             strategy (:obj:`int`): See :attr:`iminuit.Minuit.strategy`. Default is None.
             tolerance (:obj:`float`): tolerance for termination. See specific optimizer for detailed meaning. Default is 0.1.
->>>>>>> fed49ca7
         """
         self.name = 'minuit'
         self.errordef = kwargs.pop('errordef', 1)
@@ -89,49 +84,31 @@
         underlying minimizer.
 
         Minimizer Options:
-<<<<<<< HEAD
-            maxiter (`int`): maximum number of iterations. See :attr:`~iminuit.Minuit.ncalls`. Default is ``100000``.
-            tol (`float`): tolerance for convergence. See :attr:`~iminuit.Minuit.tol`. Default is ``0.1``.
-            strategy (`int`): current minimization strategy. See :attr:`~iminuit.Minuit.strategy`. Default is ``1``.
-            return_uncertainties (`bool`): Return uncertainties on the fitted parameters. Default is off (``False``).
-            return_correlations (`bool`): Return correlations of the fitted parameters. Default is off (``False``).
-=======
             maxiter (:obj:`int`): maximum number of iterations. Default is 100000.
             return_uncertainties (:obj:`bool`): Return uncertainties on the fitted parameters. Default is off.
             strategy (:obj:`int`): See :attr:`iminuit.Minuit.strategy`. Default is to configure in response to `do_grad`.
->>>>>>> fed49ca7
+            tolerance (:obj:`float`): tolerance for termination. See specific optimizer for detailed meaning. Default is 0.1.
+            return_correlations (`bool`): Return correlations of the fitted parameters. Default is off (``False``).
 
         Returns:
             fitresult (scipy.optimize.OptimizeResult): the fit result
         """
         maxiter = options.pop('maxiter', self.maxiter)
-        tolerance = options.pop('tol', 0.1)
-        strategy = options.pop('strategy', 1)
-        return_uncertainties = options.pop('return_uncertainties', False)
-<<<<<<< HEAD
-        return_correlations = options.pop('return_correlations', False)
-
-=======
         # 0: Fast, user-provided gradient
         # 1: Default, no user-provided gradient
         strategy = options.pop(
             'strategy', self.strategy if self.strategy else not do_grad
         )
         tolerance = options.pop('tolerance', self.tolerance)
->>>>>>> fed49ca7
+        return_uncertainties = options.pop('return_uncertainties', False)
+        return_correlations = options.pop('return_correlations', False)
         if options:
             raise exceptions.Unsupported(
                 f"Unsupported options were passed in: {list(options.keys())}."
             )
 
-<<<<<<< HEAD
-        minimizer.tol = tolerance
-        minimizer.strategy = strategy
-
-=======
         minimizer.strategy = strategy
         minimizer.tol = tolerance
->>>>>>> fed49ca7
         minimizer.migrad(ncall=maxiter)
         # Following lines below come from:
         # https://github.com/scikit-hep/iminuit/blob/23bad7697e39d363f259ca8349684df939b1b2e6/src/iminuit/_minimize.py#L111-L130

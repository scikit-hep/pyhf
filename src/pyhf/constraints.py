--- conflicted
+++ resolved
@@ -86,14 +86,6 @@
         normal_data = tensorlib.gather(auxdata, self.normal_data)
         return normal_data
 
-<<<<<<< HEAD
-    def logpdf(self, auxdata, pars):
-        if not self.param_viewer.index_selection:
-            return None
-        tensorlib, _ = get_backend()
-        if self.batch_size is None:
-            flat_pars = pars
-=======
     def make_pdf(self, pars):
         """
         Args:
@@ -106,14 +98,8 @@
         if not self.param_viewer.index_selection:
             return None
         pars = tensorlib.astensor(pars)
-        if self.batch_size == 1 or self.batch_size is None:
-            batched_pars = tensorlib.reshape(
-                pars,
-                (self.batch_size or 1,) + tensorlib.shape(pars)
-                # if batched, noop
-                # if unbatched, reshape parameters to (1, N parameters)
-            )
->>>>>>> 86269a01
+        if self.batch_size is None:
+            flat_pars = pars
         else:
             flat_pars = tensorlib.reshape(pars, (-1,))
 
@@ -123,7 +109,7 @@
         if self.batch_size is None:
             normal_means = normal_means[0]
 
-        result = prob.Independent(
+        result = prob.IndependentNormal(
             prob.Normal(normal_means, self.sigmas), batch_size=self.batch_size
         )
         return result
@@ -229,9 +215,6 @@
         poisson_data = tensorlib.gather(auxdata, self.poisson_data)
         return poisson_data
 
-<<<<<<< HEAD
-    def logpdf(self, auxdata, pars):
-=======
     def make_pdf(self, pars):
         """
         Args:
@@ -241,7 +224,6 @@
             pdf: the pdf object for the Poisson Constraint
         """
         tensorlib, _ = get_backend()
->>>>>>> 86269a01
         if not self.param_viewer.index_selection:
             return None
         tensorlib, _ = get_backend()
@@ -262,7 +244,9 @@
         if self.batch_size is None:
             pois_rates = pois_rates[0]
         # pdf pars are done, now get data and compute
-        return prob.Independent(prob.Poisson(pois_rates), batch_size=self.batch_size)
+        return prob.IndependentPoisson(
+            prob.Poisson(pois_rates), batch_size=self.batch_size
+        )
 
     def logpdf(self, auxdata, pars):
         """

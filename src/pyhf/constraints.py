--- conflicted
+++ resolved
@@ -99,12 +99,6 @@
         normal_means = tensorlib.gather(flat_pars, self.access_field)
 
         # pdf pars are done, now get data and compute
-<<<<<<< HEAD
-        normal_data = tensorlib.gather(auxdata, self.normal_data)
-        normal = tensorlib.normal_logpdf(normal_data, normal_means, self.batched_sigmas)
-        result = tensorlib.sum(normal, axis=1)
-=======
->>>>>>> 82a8bf0e
         if self.batch_size is None:
             normal_means = normal_means[0]
 

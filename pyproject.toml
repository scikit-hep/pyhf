--- conflicted
+++ resolved
@@ -99,11 +99,7 @@
 ]
 docs = [
     "pyhf[xmlio,contrib]",
-<<<<<<< HEAD
-    "sphinx>=7.0.0,!=9.0.1,!=9.0.2",  # c.f. https://github.com/scikit-hep/pyhf/pull/2271, https://github.com/scikit-hep/pyhf/pull/2642
-=======
     "sphinx>=9.0.3",  # c.f. https://github.com/scikit-hep/pyhf/pull/2642
->>>>>>> 2035b311
     "sphinxcontrib-bibtex>=2.1",
     "sphinx-click>=2.5.0",
     "pydata-sphinx-theme>=0.15.3",
